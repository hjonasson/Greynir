<<<<<<< HEAD

/*

   Reynir: Natural language processing for Icelandic

   Common.js

   JavaScript utility functions for token display, formatting, etc.

   Author: Vilhjalmur Thorsteinsson
   Copyright (C) 2017
   All rights reserved

      This program is free software: you can redistribute it and/or modify
      it under the terms of the GNU General Public License as published by
      the Free Software Foundation, either version 3 of the License, or
      (at your option) any later version.
      This program is distributed in the hope that it will be useful,
      but WITHOUT ANY WARRANTY; without even the implied warranty of
      MERCHANTABILITY or FITNESS FOR A PARTICULAR PURPOSE.  See the
      GNU General Public License for more details.

   You should have received a copy of the GNU General Public License
   along with this program.  If not, see http://www.gnu.org/licenses/.

*/

// Token kinds

var TOK_PUNCTUATION = 1;
var TOK_TIME = 2;
var TOK_DATE = 3;
var TOK_YEAR = 4;
var TOK_NUMBER = 5;
var TOK_WORD = 6;
var TOK_TELNO = 7;
var TOK_PERCENT = 8;
var TOK_URL = 9;
var TOK_ORDINAL = 10;
var TOK_TIMESTAMP = 11;
var TOK_CURRENCY = 12;
var TOK_AMOUNT = 13;
var TOK_PERSON = 14;
var TOK_EMAIL = 15;
var TOK_ENTITY = 16;
var TOK_UNKNOWN = 17;
var TOK_DATEABS = 18;
var TOK_DATEREL = 19;
var TOK_TIMESTAMPABS = 20;
var TOK_TIMESTAMPREL = 21;
var TOK_MEASUREMENT = 22;

var tokClass = [];

tokClass[TOK_NUMBER] = "number";
tokClass[TOK_PERCENT] = "percent";
tokClass[TOK_ORDINAL] = "ordinal";
tokClass[TOK_DATE] = "date";
tokClass[TOK_TIMESTAMP] = "timestamp";
tokClass[TOK_CURRENCY] = "currency";
tokClass[TOK_AMOUNT] = "amount";
tokClass[TOK_PERSON] = "person";
tokClass[TOK_ENTITY] = "entity";
tokClass[TOK_YEAR] = "year";
tokClass[TOK_TELNO] = "telno";
tokClass[TOK_EMAIL] = "email";
tokClass[TOK_TIME] = "time";
tokClass[TOK_UNKNOWN] = "nf";
tokClass[TOK_DATEABS] = "dateabs";
tokClass[TOK_DATEREL] = "daterel";
tokClass[TOK_TIMESTAMPABS] = "timestampabs";
tokClass[TOK_TIMESTAMPREL] = "timestamprel";
tokClass[TOK_MEASUREMENT] = "measurement"

var tokId = [];

tokId["PUNCTUATION"] = TOK_PUNCTUATION;
tokId["TIME"] = TOK_TIME;
tokId["DATE"] = TOK_DATE;
tokId["YEAR"] = TOK_YEAR;
tokId["NUMBER"] = TOK_NUMBER;
tokId["WORD"] = TOK_WORD;
tokId["TELNO"] = TOK_TELNO;
tokId["PERCENT"] = TOK_PERCENT;
tokId["URL"] = TOK_URL;
tokId["ORDINAL"] = TOK_ORDINAL;
tokId["TIMESTAMP"] = TOK_TIMESTAMP;
tokId["CURRENCY"] = TOK_CURRENCY;
tokId["AMOUNT"] = TOK_AMOUNT;
tokId["PERSON"] = TOK_PERSON;
tokId["EMAIL"] = TOK_EMAIL;
tokId["ENTITY"] = TOK_ENTITY;
tokId["UNKNOWN"] = TOK_UNKNOWN;
tokId["DATEABS"] = TOK_DATEABS;
tokId["DATEREL"] = TOK_DATEREL;
tokId["TIMESTAMPABS"] = TOK_TIMESTAMPABS;
tokId["TIMESTAMPREL"] = TOK_TIMESTAMPREL;
tokId["MEASUREMENT"] = TOK_MEASUREMENT;

var wordClass = {
   "no" : "óþekkt nafnorð",
   "kk" : "nafnorð",
   "kvk" : "nafnorð",
   "hk" : "nafnorð",
   "so" : "sagnorð",
   "lo" : "lýsingarorð",
   "fs" : "forsetning",
   "st" : "samtenging",
   "stt" : "samtenging",
   "ao" : "atviksorð",
   "spao" : "spurnaratviksorð",
   "tao" : "tímaatviksorð",
   "tno" : "tímanafnorð",
   "to" : "töluorð",
   "fn" : "fornafn",
   "pfn" : "persónufornafn",
   "abfn" : "afturbeygt fornafn",
   "gr" : "greinir",
   "nhm" : "nafnháttarmerki",
   "töl" : "töluorð",
   "uh" : "upphrópun",
   "sérnafn" : "sérnafn",
   "gata" : "götuheiti",
   "fyrirtæki" : "fyrirtæki"
};

var grammarDesc = [
   { k: "LH-NT", t : "lýsingarháttur nútíðar", o: 6 },
   { k: "LHÞT", t : "lýsingarháttur þátíðar", o: 6 },
   { k: "NT", t : "nútíð", o: 0 },
   { k: "ÞT", t : "þátíð", o: 0 },
   { k: "1P", t : "fyrsta persóna", o: 1 },
   { k: "2P", t : "önnur persóna", o: 1 },
   { k: "3P", t : "þriðja persóna", o: 1 },
   { k: "ET", t : "eintala", o: 2 },
   { k: "FT", t : "fleirtala", o: 2 },
   { k: "KK", t : "karlkyn", o: 3 },
   { k: "KVK", t : "kvenkyn", o: 3 },
   { k: "HK", t : "hvorugkyn", o: 3 },
   { k: "NF", t : "nefnifall", o: 4 },
   { k: "ÞF", t : "þolfall", o: 4 },
   { k: "ÞGF", t : "þágufall", o: 4 },
   { k: "EF", t : "eignarfall", o: 4 },
   { k: "GM", t : "germynd", o: 5 },
   { k: "MM", t : "miðmynd", o: 5 },
   { k: "NH", t : "nafnháttur", o: 6 },
   { k: "BH", t : "boðháttur", o: 6 },
   { k: "VH", t : "viðtengingarháttur", o: 6 },
   { k: "SAGNB", t : "sagnbót", o: 7 },
   // Ath.: Málfræðin gerir ekki greinarmun á sterkri og veikri beygingu lýsingarorða með nafnorðum
   { k: "FVB", t : "frumstig", o: 9 },
   { k: "FSB", t : "frumstig", o: 9 },
   { k: "MST", t : "miðstig", o: 9 },
   { k: "ESB", t : "efsta stig", o: 9 },
   { k: "EVB", t : "efsta stig", o: 9 },
   { k: "SB", t : "sterk beyging", o: 8 },
   { k: "VB", t : "veik beyging", o: 8 },
   { k: "gr", t : "með greini", o: 10 }
];

var cases = {
   "nf" : "nefnifalli",
   "þf" : "þolfalli",
   "þgf" : "þágufalli",
   "ef" : "eignarfalli"
};

function format_is(n, decimals) {
   /* Utility function to format a number according to is_IS */
   if (decimals === undefined || decimals < 0)
     decimals = 0;
   var parts = n.toFixed(decimals).split('.');
   parts[0] = parts[0].replace(/\B(?=(\d{3})+(?!\d))/g, '.');
   return parts.join(',');
}

function nullFunc(json) {
   /* Null placeholder function to use for Ajax queries that don't need a success func */
}

function nullCompleteFunc(xhr, status) {
   /* Null placeholder function for Ajax completion */
}

function errFunc(xhr, status, errorThrown) {
   /* Default error handling function for Ajax communications */
   // alert("Villa í netsamskiptum");
   console.log("Error: " + errorThrown);
   console.log("Status: " + status);
   console.dir(xhr);
}

function serverQuery(requestUrl, jsonData, successFunc, completeFunc, errorFunc) {
   /* Wraps a simple, standard Ajax request to the server */
   $.ajax({
      // The URL for the request
      url: requestUrl,

      // The data to send
      data: jsonData,

      // Whether this is a POST or GET request
      type: "POST",

      // The type of data we expect back
      dataType : "json",

      cache: false,

      // Code to run if the request succeeds;
      // the response is passed to the function
      success: (!successFunc) ? nullFunc : successFunc,

      // Code to run if the request fails; the raw request and
      // status codes are passed to the function
      error: (!errorFunc) ? errFunc : errorFunc,

      // code to run regardless of success or failure
      complete: (!completeFunc) ? nullCompleteFunc : completeFunc
   });
}

function serverPost(url, parameters, new_window) {
   /* Post to the provided URL with the specified parameters */
   var form = $('<form method="post"></form>');
   form.attr("action", url);
   form.attr("target", new_window ? "_blank" : "_self"); // Display in same or new window
   $.each(parameters, function(key, value) {
      var field = $('<input type="hidden"></input>');
      field.attr("name", key);
      field.attr("value", value);
      form.append(field);
   });
   // The form needs to be a part of the document
   // to allow submission, at least in some browsers
   $(document.body).append(form);
   form.submit();
}

function lzero(n, field) {
   return ("0000000000" + n).slice(-field);
}

function iso_date(d) {
   // Format a date as an ISO string
   return lzero(d[0], 4) + "-" + lzero(d[1], 2) + "-" + lzero(d[2], 2);
}

function iso_time(d) {
   // Format a time as an ISO string
   return lzero(d[0], 2) + ":" + lzero(d[1], 2) + ":" + lzero(d[2], 2);
}

function iso_timestamp(d) {
   // Format a date + time as an ISO string
   return lzero(d[0], 4) + "-" + lzero(d[1], 2) + "-" + lzero(d[2], 2) + " " +
      lzero(d[3], 2) + ":" + lzero(d[4], 2) + ":" + lzero(d[5], 2);
}

function grammar(cat, m, txt, terminal) {
   var g = [];
   if (cat == "pfn" && txt !== undefined) {
      var gender = {
         "hann" : "karlkyn", "honum" : "karlkyn", "hans" : "karlkyn",
         "hún" : "kvenkyn", "hana" : "kvenkyn", "henni" : "kvenkyn", "hennar" : "kvenkyn",
         "það" : "hvorugkyn", "því" : "hvorugkyn", "þess" : "hvorugkyn"
      } [txt.toLowerCase()];
      if (gender !== undefined)
         g.push(gender);
   }
   else {
      var gender = { "kk" : "karlkyn", "kvk" : "kvenkyn", "hk" : "hvorugkyn" } [cat];
      if (gender !== undefined)
         g.push(gender);
   }
   $.each(grammarDesc, function(ix, val) {
      if (m.indexOf(val.k) > -1) {
         if (cat == "fs") {
            // For prepositions, show "stýrir þágufalli" instead of "þágufall"
            // Avoid special case for "synthetic" prepositions (fs_nh)
            if (val.k !== "NH")
               g.push("stýrir " + val.t + "i");
         }
         else
            g.push(val.t);
         m = m.replace(val.k, "");
      }
   });
   if (cat == "fs" && !g.length && terminal !== undefined) {
      // No information about a preposition found in the m field:
      // attempt to fish it out of the terminal instead
      var v = terminal.split("_");
      if (v.length == 2) {
         var descr = cases[v[1]];
         if (descr !== undefined)
            g.push("stýrir " + descr);
      }
   }
   return g.join("<br>");
}

function makePercentGraph(percent) {
   // Adjust progress bar
   $("#percent").css("display", "block");
   $("#percent .progress-bar")
      .attr("aria-valuenow", Math.round(percent).toString())
      .css("width", percent.toString() + "%");
   $("#percent .progress-bar span.sr-only").text(percent.toString() + "%");
}

function tokenInfo(t, nameDict) {
   // Return a dict with information about the given token,
   // including its lemma, grammar info and details
   /*
     t.k: token kind
     t.t: terminal
     t.g: gender (only present if terminal is missing)
     t.m[0]: stofn
     t.m[1]: ordfl
     t.m[2]: fl
     t.m[3]: beyging
     t.x: ordmynd
     t.v: extra info, eventually in a tuple
   */
   var r = {
     class: null,
     tagClass: null,
     lemma: null,
     details: null,
     grammar: null,
     percent: null
   };
   if (!t.k || t.k == TOK_WORD) {
      // TOK_WORD
      var wcat = (t.m && t.m[1]) ? t.m[1] : (t.t ? t.t.split("_")[0] : undefined);
      if (wcat === undefined)
         // Nothing to show, so we cop out
         return r;
      var wcls = (wcat && wordClass[wcat]) ? wordClass[wcat] : "óþekkt";
      if (t.m && t.m[1]) {
         r.class = t.m[1];
         // Special case for adverbs: if multi-word adverb phrase,
         // say 'atviksliður' instead of 'atviksorð'
         if (r.class == "ao" && t.m[0].indexOf(" ") > -1)
            wcls = "atviksliður";
         else
         if (r.class == "fs" && t.m[0].indexOf(" ") > -1)
            wcls = "fleiryrt forsetning";
         r.grammar = grammar(r.class, t.m[3], t.x, t.t);
      }
      r.lemma = (t.m && t.m[0]) ? t.m[0] : t.x;
      r.details = wcls;
   }
   else
   if (t.k == TOK_NUMBER) {
     r.lemma = t.x;
     // Show the parsed floating-point number to 2 decimal places
     r.details = format_is(t.v[0], 2);
   }
   else
   if (t.k == TOK_PERCENT) {
     r.lemma = t.x;
     r.details = "hundraðshluti";
     // Obtain the percentage from token val field (t.v[0]),
     // or from the token text if no such field is available
     var pc = t.v ? t.v[0] : parseFloat(t.x.slice(0, -1).replace(",", "."));
     if (pc === NaN || pc === undefined)
       pc = 0.0;
     r.percent = pc;
   }
   else
   if (t.k == TOK_ORDINAL) {
      r.lemma = t.x;
      if ("0123456789".indexOf(t.x[0]) == -1)
         // Roman numeral
         r.details = "raðtala (" + t.v + ".)";
      else
         r.details = "raðtala";
   }
   else
   if (t.k == TOK_DATE) {
     r.lemma = t.x;
     // Show the date in ISO format
     r.details = "dags. " + iso_date(t.v);
   }
   else
   if (t.k == TOK_DATEABS) {
     r.lemma = t.x;
     // Show the date in ISO format
     r.details = "dags. " + iso_date(t.v);
   }
   else
   if (t.k == TOK_DATEREL) {
     r.lemma = t.x;
     r.details = "afstæð dagsetning";
   }
   else
   if (t.k == TOK_TIME) {
     r.lemma = t.x;
     // Show the time in ISO format
     r.details = "kl. " + iso_time(t.v);
   }
   else
   if (t.k == TOK_YEAR) {
     r.lemma = t.x;
     r.details = "ártal";
   }
   else
   if (t.k == TOK_EMAIL) {
     r.lemma = t.x;
     r.details = "tölvupóstfang";
   }
   else
   if (t.k == TOK_CURRENCY) {
     r.lemma = t.x;
     // Show the ISO code for the currency
     r.details = "gjaldmiðillinn " + t.v[0];
   }
   else
   if (t.k == TOK_AMOUNT) {
     r.lemma = t.x;
     // Show the amount as well as the ISO code for its currency
     r.details = t.v[1] + " " + format_is(t.v[0], 2);
   }
   else
   if (t.k == TOK_PERSON) {
      r.class = "person";
      var gender = "";
      if (t.g) {
         // No associated terminal: There might be a g field with gender information
         if (t.g == "kk")
            gender = "male";
         else
         if (t.g == "kvk")
            gender = "female";
      }
      else
      if (t.t) {
         // Obtain gender info from the associated terminal
         if (t.t.slice(-3) == "_kk")
            gender = "male";
         else
         if (t.t.slice(-4) == "_kvk")
            gender = "female";
      }
      if (gender) {
         r.class += " " + gender;
         r.tagClass = "glyphicon-gender-" + gender;
      }
      if (!t.v || !t.v.length)
         // Cut whitespace around hyphens in person names
         r.lemma = t.x.replace(" - ", "-");
      else {
         // Show full name and title
         var name = t.v;
         var title = (nameDict && nameDict[name]) ? (nameDict[name].title || "") : "";
         if (!title.length)
            if (!gender)
               title = "mannsnafn";
            else
               title = (gender == "male") ? "karl" : "kona";
         // Cut whitespace around hyphens in person names
         r.lemma = name.replace(" - ", "-");
         r.details = title;
      }
   }
   else
   if (t.k == TOK_ENTITY) {
      var nd = nameDict ? nameDict[t.x] : undefined;
      if (nd && nd.kind == "ref") {
         // Last name reference to a full name entity
         // ('Clinton' -> 'Hillary Rodham Clinton')
         r.lemma = nd.fullname;
         nd = nameDict[nd.fullname];
      }
      else
         // Cut whitespace around hyphens in entity names
         r.lemma = t.x.replace(" - ", "-");
      var title = nd ? (nd.title || "") : "";
      if (!title.length)
         title = "sérnafn";
      r.details = title;
   }
   else
   if (t.k == TOK_TIMESTAMP) {
      r.lemma = t.x;
      // Show the timestamp in ISO format
      r.details = t.v ? iso_timestamp(t.v) : "";
   }
   else
   if (t.k == TOK_TIMESTAMPABS) {
      r.lemma = t.x;
      // Show the timestamp in ISO format
      r.details = t.v ? iso_timestamp(t.v) : "";
   }
   else
   if (t.k == TOK_TIMESTAMPREL) {
      r.lemma = t.x;
      r.details = "afstæð tímasetning";
   }
   else
   if (t.k == TOK_MEASUREMENT) {
      r.lemma = t.x;
      r.details = "magn";
      if (t.v[0] == "C") {
        r.details = "hitastig";
      }
      if (t.v[0] == "W") {
        r.details = "þyngd";
      }
      if (t.v[0] == "L") {
        r.details = "lengd";
      }
      if (t.v[0] == "V") {
        r.details = "rúmmál";
      }
      if (t.v[0] == "A") {
        r.details = "flatarmál";
      }

   }

   return r;
}

=======

/*

   Reynir: Natural language processing for Icelandic

   Common.js

   JavaScript utility functions for token display, formatting, etc.

   Copyright (C) 2018 Miðeind ehf.
   Author: Vilhjálmur Þorsteinsson

      This program is free software: you can redistribute it and/or modify
      it under the terms of the GNU General Public License as published by
      the Free Software Foundation, either version 3 of the License, or
      (at your option) any later version.
      This program is distributed in the hope that it will be useful,
      but WITHOUT ANY WARRANTY; without even the implied warranty of
      MERCHANTABILITY or FITNESS FOR A PARTICULAR PURPOSE.  See the
      GNU General Public License for more details.

   You should have received a copy of the GNU General Public License
   along with this program.  If not, see http://www.gnu.org/licenses/.

*/

// Token kinds

var TOK_PUNCTUATION = 1;
var TOK_TIME = 2;
var TOK_DATE = 3;
var TOK_YEAR = 4;
var TOK_NUMBER = 5;
var TOK_WORD = 6;
var TOK_TELNO = 7;
var TOK_PERCENT = 8;
var TOK_URL = 9;
var TOK_ORDINAL = 10;
var TOK_TIMESTAMP = 11;
var TOK_CURRENCY = 12;
var TOK_AMOUNT = 13;
var TOK_PERSON = 14;
var TOK_EMAIL = 15;
var TOK_ENTITY = 16;
var TOK_UNKNOWN = 17;
var TOK_DATEABS = 18;
var TOK_DATEREL = 19;
var TOK_TIMESTAMPABS = 20;
var TOK_TIMESTAMPREL = 21;
var TOK_MEASUREMENT = 22;

var tokClass = [];

tokClass[TOK_NUMBER] = "number";
tokClass[TOK_PERCENT] = "percent";
tokClass[TOK_ORDINAL] = "ordinal";
tokClass[TOK_DATE] = "date";
tokClass[TOK_TIMESTAMP] = "timestamp";
tokClass[TOK_CURRENCY] = "currency";
tokClass[TOK_AMOUNT] = "amount";
tokClass[TOK_PERSON] = "person";
tokClass[TOK_ENTITY] = "entity";
tokClass[TOK_YEAR] = "year";
tokClass[TOK_TELNO] = "telno";
tokClass[TOK_EMAIL] = "email";
tokClass[TOK_TIME] = "time";
tokClass[TOK_UNKNOWN] = "nf";
tokClass[TOK_DATEABS] = "dateabs";
tokClass[TOK_DATEREL] = "daterel";
tokClass[TOK_TIMESTAMPABS] = "timestampabs";
tokClass[TOK_TIMESTAMPREL] = "timestamprel";
tokClass[TOK_MEASUREMENT] = "measurement";

var tokId = [];

tokId["PUNCTUATION"] = TOK_PUNCTUATION;
tokId["TIME"] = TOK_TIME;
tokId["DATE"] = TOK_DATE;
tokId["YEAR"] = TOK_YEAR;
tokId["NUMBER"] = TOK_NUMBER;
tokId["WORD"] = TOK_WORD;
tokId["TELNO"] = TOK_TELNO;
tokId["PERCENT"] = TOK_PERCENT;
tokId["URL"] = TOK_URL;
tokId["ORDINAL"] = TOK_ORDINAL;
tokId["TIMESTAMP"] = TOK_TIMESTAMP;
tokId["CURRENCY"] = TOK_CURRENCY;
tokId["AMOUNT"] = TOK_AMOUNT;
tokId["PERSON"] = TOK_PERSON;
tokId["EMAIL"] = TOK_EMAIL;
tokId["ENTITY"] = TOK_ENTITY;
tokId["UNKNOWN"] = TOK_UNKNOWN;
tokId["DATEABS"] = TOK_DATEABS;
tokId["DATEREL"] = TOK_DATEREL;
tokId["TIMESTAMPABS"] = TOK_TIMESTAMPABS;
tokId["TIMESTAMPREL"] = TOK_TIMESTAMPREL;
tokId["MEASUREMENT"] = TOK_MEASUREMENT;

var wordClass = {
   "no" : "óþekkt nafnorð",
   "kk" : "nafnorð",
   "kvk" : "nafnorð",
   "hk" : "nafnorð",
   "so" : "sagnorð",
   "lo" : "lýsingarorð",
   "fs" : "forsetning",
   "st" : "samtenging",
   "stt" : "samtenging",
   "ao" : "atviksorð",
   "spao" : "spurnaratviksorð",
   "tao" : "tímaatviksorð",
   "to" : "töluorð",
   "fn" : "fornafn",
   "pfn" : "persónufornafn",
   "abfn" : "afturbeygt fornafn",
   "gr" : "greinir",
   "nhm" : "nafnháttarmerki",
   "töl" : "töluorð",
   "uh" : "upphrópun",
   "sérnafn" : "sérnafn",
   "gata" : "götuheiti",
   "fyrirtæki" : "fyrirtæki"
};

var variantDesc = [
   { k: "_lh_nt", t : "lýsingarháttur nútíðar", o: 6 },
   { k: "_lhþt", t : "lýsingarháttur þátíðar", o: 6 },
   { k: "_nt", t : "nútíð", o: 0 },
   { k: "_þt", t : "þátíð", o: 0 },
   { k: "_p1", t : "fyrsta persóna", o: 1 },
   { k: "_p2", t : "önnur persóna", o: 1 },
   { k: "_p3", t : "þriðja persóna", o: 1 },
   { k: "_et", t : "eintala", o: 2 },
   { k: "_ft", t : "fleirtala", o: 2 },
   { k: "_kk", t : "karlkyn", o: 3 },
   { k: "_kvk", t : "kvenkyn", o: 3 },
   { k: "_hk", t : "hvorugkyn", o: 3 },
   { k: "_nf", t : "nefnifall", o: 4 },
   { k: "_þf", t : "þolfall", o: 4 },
   { k: "_þgf", t : "þágufall", o: 4 },
   { k: "_ef", t : "eignarfall", o: 4 },
   { k: "_gm", t : "germynd", o: 5 },
   { k: "_mm", t : "miðmynd", o: 5 },
   { k: "_fh", t : "framsöguháttur", o: 6 },
   { k: "_nh", t : "nafnháttur", o: 6 },
   { k: "_bh", t : "boðháttur", o: 6 },
   { k: "_vh", t : "viðtengingarháttur", o: 6 },
   { k: "_sagnb", t : "sagnbót", o: 7 },
   // Ath.: Málfræðin gerir ekki greinarmun á sterkri og veikri beygingu lýsingarorða með nafnorðum
   { k: "_fvb", t : "frumstig<br>veik beyging", o: 9 },
   { k: "_fsb", t : "frumstig<br>sterk beyging", o: 9 },
   { k: "_mst", t : "miðstig", o: 9 },
   { k: "_esb", t : "efsta stig<br>sterk beyging", o: 9 },
   { k: "_evb", t : "efsta stig<br>veik beyging", o: 9 },
   { k: "_sb", t : "sterk beyging", o: 8 },
   { k: "_vb", t : "veik beyging", o: 8 },
   { k: "_gr", t : "með greini", o: 10 }
];

var cases = {
   "nf" : "nefnifalli",
   "þf" : "þolfalli",
   "þgf" : "þágufalli",
   "ef" : "eignarfalli"
};

function format_is(n, decimals) {
   /* Utility function to format a number according to is_IS */
   if (decimals === undefined || decimals < 0)
      decimals = 0;
   var parts = n.toFixed(decimals).split('.');
   parts[0] = parts[0].replace(/\B(?=(\d{3})+(?!\d))/g, '.');
   return parts.join(',');
}

function nullFunc(json) {
   /* Null placeholder function to use for Ajax queries that don't need a success func */
}

function nullCompleteFunc(xhr, status) {
   /* Null placeholder function for Ajax completion */
}

function errFunc(xhr, status, errorThrown) {
   /* Default error handling function for Ajax communications */
   // alert("Villa í netsamskiptum");
   console.log("Error: " + errorThrown);
   console.log("Status: " + status);
   console.dir(xhr);
}

function serverQuery(requestUrl, jsonData, successFunc, completeFunc, errorFunc) {
   /* Wraps a simple, standard Ajax request to the server */
   $.ajax({
      // The URL for the request
      url: requestUrl,

      // The data to send
      data: jsonData,

      // Whether this is a POST or GET request
      type: "POST",

      // The type of data we expect back
      dataType : "json",

      cache: false,

      // Code to run if the request succeeds;
      // the response is passed to the function
      success: (!successFunc) ? nullFunc : successFunc,

      // Code to run if the request fails; the raw request and
      // status codes are passed to the function
      error: (!errorFunc) ? errFunc : errorFunc,

      // code to run regardless of success or failure
      complete: (!completeFunc) ? nullCompleteFunc : completeFunc
   });
}

function serverPost(url, parameters, new_window) {
   /* Post to the provided URL with the specified parameters */
   var form = $('<form method="post"></form>');
   form.attr("action", url);
   form.attr("target", new_window ? "_blank" : "_self"); // Display in same or new window
   $.each(parameters, function(key, value) {
      var field = $('<input type="hidden"></input>');
      field.attr("name", key);
      field.attr("value", value);
      form.append(field);
   });
   // The form needs to be a part of the document
   // to allow submission, at least in some browsers
   $(document.body).append(form);
   form.submit();
}

function lzero(n, field) {
   return ("0000000000" + n).slice(-field);
}

function iso_date(d) {
   // Format a date as an ISO string
   // Note: negative years (BCE) are shown as positive
   return lzero(Math.abs(d[0]), 4) + "-" + lzero(d[1], 2) + "-" + lzero(d[2], 2);
}

function iso_time(d) {
   // Format a time as an ISO string
   return lzero(d[0], 2) + ":" + lzero(d[1], 2) + ":" + lzero(d[2], 2);
}

function iso_timestamp(d) {
   // Format a date + time as an ISO string
   // Note: negative years (BCE) are shown as positive
   return lzero(Math.abs(d[0]), 4) + "-" + lzero(d[1], 2) + "-" + lzero(d[2], 2) + " " +
      lzero(d[3], 2) + ":" + lzero(d[4], 2) + ":" + lzero(d[5], 2);
}

function grammar(cat, terminal) {
   var g = [];
   var t = terminal;
   if (t !== undefined) {
      // Use the full terminal specification (e.g. 'so_2_þgf_þf_þt_p3_ft_gm_fh')
      // Look for each feature that we want to document
      $.each(variantDesc, function(ix, val) {
         if (t.indexOf(val.k) > -1) {
            if (cat == "fs") {
               // For prepositions, show "stýrir þágufalli" instead of "þágufall"
               // Avoid special case for "synthetic" prepositions (fs_nh)
               if (val.k !== "_nh")
                  g.push("stýrir " + val.t + "i");
            }
            else
            if (cat !== "so" || "_nf_þf_þgf_ef".indexOf(val.k) < 0)
               // For verbs, skip the cases that they control
               g.push(val.t);
            t = t.replace(val.k, "");
         }
      });
   }
   return g.length ? g.join("<br>") : "";
}

function makePercentGraph(percent) {
   // Adjust progress bar
   $("#percent").css("display", "block");
   $("#percent .progress-bar")
      .attr("aria-valuenow", Math.round(percent).toString())
      .css("width", percent.toString() + "%");
   $("#percent .progress-bar span.sr-only").text(percent.toString() + "%");
}

function tokenInfo(t, nameDict) {
   // Return a dict with information about the given token,
   // including its lemma, grammar info and details
   /*
      t.k: token kind
      t.t: terminal
      t.g: gender (only present if terminal is missing)
      t.m[0]: stofn
      t.m[1]: ordfl
      t.m[2]: fl
      t.m[3]: beyging
      t.x: ordmynd
      t.v: extra info, eventually in a tuple
   */
   var r = {
      class: null,
      tagClass: null,
      lemma: null,
      details: null,
      grammar: null,
      percent: null
   };
   var title;
   var bc;
   var terminal = t.a || t.t; // Use augmented terminal if available
   if (!t.k || t.k == TOK_WORD) {
      // TOK_WORD
      // t.m[1] is the word category (kk, kvk, hk, so, lo...)
      var wcat = (t.m && t.m[1]) ? t.m[1] : (terminal ? terminal.split("_")[0] : undefined);
      if (wcat === undefined)
         // Nothing to show, so we cop out
         return r;
      // Special case: for adverbs, if they match a tao (temporal) or
      // spao (interrogative) adverb terminal, show that information
      if (wcat == "ao" && terminal)
         if (terminal == "tao" || terminal == "spao")
            wcat = terminal;
      var wcls = (wcat && wordClass[wcat]) ? wordClass[wcat] : "óþekkt";
      if (t.m && t.m[1]) {
         r.class = t.m[1];
         // Special case for adverbs: if multi-word adverb phrase,
         // say 'atviksliður' instead of 'atviksorð'
         if (r.class == "ao" && t.m[0].indexOf(" ") > -1)
            wcls = "atviksliður";
         else
         if (r.class == "tao" && t.m[0].indexOf(" ") > -1)
            wcls = "tímaatviksliður";
         else
         if (r.class == "fs" && t.m[0].indexOf(" ") > -1)
            wcls = "fleiryrt forsetning";
         r.grammar = grammar(r.class, terminal);
      }
      r.lemma = (t.m && t.m[0]) ? t.m[0] : t.x;
      r.details = wcls;
   }
   else
   if (t.k == TOK_NUMBER) {
      r.lemma = t.x;
      // Show the parsed floating-point number to 2 decimal places
      r.details = format_is(t.v[0], 2);
   }
   else
   if (t.k == TOK_PERCENT) {
      r.lemma = t.x;
      r.details = "hundraðshluti";
      // Obtain the percentage from token val field (t.v[0]),
      // or from the token text if no such field is available
      var pc = t.v ? t.v[0] : parseFloat(t.x.slice(0, -1).replace(",", "."));
      if (pc === NaN || pc === undefined)
         pc = 0.0;
      r.percent = pc;
   }
   else
   if (t.k == TOK_ORDINAL) {
      r.lemma = t.x;
      if ("0123456789".indexOf(t.x[0]) == -1)
         // Roman numeral
         r.details = "raðtala (" + t.v + ".)";
      else
         r.details = "raðtala";
   }
   else
   if (t.k == TOK_DATE || t.k == TOK_DATEABS) {
      r.lemma = t.x;
      // Show the date in ISO format
      bc = (t.v[0] < 0) ? " f.Kr." : "";
      r.details = "dags. " + iso_date(t.v) + bc;
   }
   else
   if (t.k == TOK_DATEREL) {
      r.lemma = t.x;
      r.details = "afstæð dagsetning";
   }
   else
   if (t.k == TOK_TIME) {
      r.lemma = t.x;
      // Show the time in ISO format
      r.details = "kl. " + iso_time(t.v);
   }
   else
   if (t.k == TOK_YEAR) {
      r.lemma = t.x;
      r.details = "ártal";
   }
   else
   if (t.k == TOK_EMAIL) {
      r.lemma = t.x;
      r.details = "tölvupóstfang";
   }
   else
   if (t.k == TOK_CURRENCY) {
      r.lemma = t.x;
      // Show the ISO code for the currency
      r.details = "gjaldmiðillinn " + t.v[0];
   }
   else
   if (t.k == TOK_AMOUNT) {
      r.lemma = t.x;
      // Show the amount as well as the ISO code for its currency
      r.details = t.v[1] + " " + format_is(t.v[0], 2);
   }
   else
   if (t.k == TOK_PERSON) {
      r.class = "person";
      var gender = "";
      if (t.g) {
         // No associated terminal: There might be a g field with gender information
         if (t.g == "kk")
            gender = "male";
         else
         if (t.g == "kvk")
            gender = "female";
      }
      else
      if (terminal) {
         // Obtain gender info from the associated terminal
         if (terminal.slice(-3) == "_kk")
            gender = "male";
         else
         if (terminal.slice(-4) == "_kvk")
            gender = "female";
      }
      if (gender) {
         r.class += " " + gender;
         r.tagClass = "glyphicon-gender-" + gender;
      }
      if (!t.v || !t.v.length)
         // Cut whitespace around hyphens in person names
         r.lemma = t.x.replace(" - ", "-");
      else {
         // Show full name and title
         var name = t.v;
         title = (nameDict && nameDict[name]) ? (nameDict[name].title || "") : "";
         if (!title.length)
            if (!gender)
               title = "mannsnafn";
            else
               title = (gender == "male") ? "karl" : "kona";
         // Cut whitespace around hyphens in person names
         r.lemma = name.replace(" - ", "-");
         r.details = title;
      }
   }
   else
   if (t.k == TOK_ENTITY) {
      var nd = nameDict ? nameDict[t.x] : undefined;
      if (nd && nd.kind == "ref") {
         // Last name reference to a full name entity
         // ('Clinton' -> 'Hillary Rodham Clinton')
         r.lemma = nd.fullname;
         nd = nameDict[nd.fullname];
      }
      else
         // Cut whitespace around hyphens in entity names
         r.lemma = t.x.replace(" - ", "-");
      title = nd ? (nd.title || "") : "";
      if (!title.length)
         title = "sérnafn";
      r.details = title;
   }
   else
   if (t.k == TOK_TIMESTAMP || t.k == TOK_TIMESTAMPABS) {
      r.lemma = t.x;
      // Show the timestamp in ISO format
      bc = (t.v && t.v[0] < 0) ? " f.Kr." : "";
      r.details = t.v ? (iso_timestamp(t.v) + bc) : "";
   }
   else
   if (t.k == TOK_TIMESTAMPREL) {
      r.lemma = t.x;
      r.details = "afstæð tímasetning";
   }
   else
   if (t.k == TOK_MEASUREMENT) {
      r.lemma = t.x;
      r.details = format_is(t.v[1], 3) + " " + t.v[0]; // Value, unit
   }
   return r;
}
>>>>>>> 65a7543b
<|MERGE_RESOLUTION|>--- conflicted
+++ resolved
@@ -1,530 +1,3 @@
-<<<<<<< HEAD
-
-/*
-
-   Reynir: Natural language processing for Icelandic
-
-   Common.js
-
-   JavaScript utility functions for token display, formatting, etc.
-
-   Author: Vilhjalmur Thorsteinsson
-   Copyright (C) 2017
-   All rights reserved
-
-      This program is free software: you can redistribute it and/or modify
-      it under the terms of the GNU General Public License as published by
-      the Free Software Foundation, either version 3 of the License, or
-      (at your option) any later version.
-      This program is distributed in the hope that it will be useful,
-      but WITHOUT ANY WARRANTY; without even the implied warranty of
-      MERCHANTABILITY or FITNESS FOR A PARTICULAR PURPOSE.  See the
-      GNU General Public License for more details.
-
-   You should have received a copy of the GNU General Public License
-   along with this program.  If not, see http://www.gnu.org/licenses/.
-
-*/
-
-// Token kinds
-
-var TOK_PUNCTUATION = 1;
-var TOK_TIME = 2;
-var TOK_DATE = 3;
-var TOK_YEAR = 4;
-var TOK_NUMBER = 5;
-var TOK_WORD = 6;
-var TOK_TELNO = 7;
-var TOK_PERCENT = 8;
-var TOK_URL = 9;
-var TOK_ORDINAL = 10;
-var TOK_TIMESTAMP = 11;
-var TOK_CURRENCY = 12;
-var TOK_AMOUNT = 13;
-var TOK_PERSON = 14;
-var TOK_EMAIL = 15;
-var TOK_ENTITY = 16;
-var TOK_UNKNOWN = 17;
-var TOK_DATEABS = 18;
-var TOK_DATEREL = 19;
-var TOK_TIMESTAMPABS = 20;
-var TOK_TIMESTAMPREL = 21;
-var TOK_MEASUREMENT = 22;
-
-var tokClass = [];
-
-tokClass[TOK_NUMBER] = "number";
-tokClass[TOK_PERCENT] = "percent";
-tokClass[TOK_ORDINAL] = "ordinal";
-tokClass[TOK_DATE] = "date";
-tokClass[TOK_TIMESTAMP] = "timestamp";
-tokClass[TOK_CURRENCY] = "currency";
-tokClass[TOK_AMOUNT] = "amount";
-tokClass[TOK_PERSON] = "person";
-tokClass[TOK_ENTITY] = "entity";
-tokClass[TOK_YEAR] = "year";
-tokClass[TOK_TELNO] = "telno";
-tokClass[TOK_EMAIL] = "email";
-tokClass[TOK_TIME] = "time";
-tokClass[TOK_UNKNOWN] = "nf";
-tokClass[TOK_DATEABS] = "dateabs";
-tokClass[TOK_DATEREL] = "daterel";
-tokClass[TOK_TIMESTAMPABS] = "timestampabs";
-tokClass[TOK_TIMESTAMPREL] = "timestamprel";
-tokClass[TOK_MEASUREMENT] = "measurement"
-
-var tokId = [];
-
-tokId["PUNCTUATION"] = TOK_PUNCTUATION;
-tokId["TIME"] = TOK_TIME;
-tokId["DATE"] = TOK_DATE;
-tokId["YEAR"] = TOK_YEAR;
-tokId["NUMBER"] = TOK_NUMBER;
-tokId["WORD"] = TOK_WORD;
-tokId["TELNO"] = TOK_TELNO;
-tokId["PERCENT"] = TOK_PERCENT;
-tokId["URL"] = TOK_URL;
-tokId["ORDINAL"] = TOK_ORDINAL;
-tokId["TIMESTAMP"] = TOK_TIMESTAMP;
-tokId["CURRENCY"] = TOK_CURRENCY;
-tokId["AMOUNT"] = TOK_AMOUNT;
-tokId["PERSON"] = TOK_PERSON;
-tokId["EMAIL"] = TOK_EMAIL;
-tokId["ENTITY"] = TOK_ENTITY;
-tokId["UNKNOWN"] = TOK_UNKNOWN;
-tokId["DATEABS"] = TOK_DATEABS;
-tokId["DATEREL"] = TOK_DATEREL;
-tokId["TIMESTAMPABS"] = TOK_TIMESTAMPABS;
-tokId["TIMESTAMPREL"] = TOK_TIMESTAMPREL;
-tokId["MEASUREMENT"] = TOK_MEASUREMENT;
-
-var wordClass = {
-   "no" : "óþekkt nafnorð",
-   "kk" : "nafnorð",
-   "kvk" : "nafnorð",
-   "hk" : "nafnorð",
-   "so" : "sagnorð",
-   "lo" : "lýsingarorð",
-   "fs" : "forsetning",
-   "st" : "samtenging",
-   "stt" : "samtenging",
-   "ao" : "atviksorð",
-   "spao" : "spurnaratviksorð",
-   "tao" : "tímaatviksorð",
-   "tno" : "tímanafnorð",
-   "to" : "töluorð",
-   "fn" : "fornafn",
-   "pfn" : "persónufornafn",
-   "abfn" : "afturbeygt fornafn",
-   "gr" : "greinir",
-   "nhm" : "nafnháttarmerki",
-   "töl" : "töluorð",
-   "uh" : "upphrópun",
-   "sérnafn" : "sérnafn",
-   "gata" : "götuheiti",
-   "fyrirtæki" : "fyrirtæki"
-};
-
-var grammarDesc = [
-   { k: "LH-NT", t : "lýsingarháttur nútíðar", o: 6 },
-   { k: "LHÞT", t : "lýsingarháttur þátíðar", o: 6 },
-   { k: "NT", t : "nútíð", o: 0 },
-   { k: "ÞT", t : "þátíð", o: 0 },
-   { k: "1P", t : "fyrsta persóna", o: 1 },
-   { k: "2P", t : "önnur persóna", o: 1 },
-   { k: "3P", t : "þriðja persóna", o: 1 },
-   { k: "ET", t : "eintala", o: 2 },
-   { k: "FT", t : "fleirtala", o: 2 },
-   { k: "KK", t : "karlkyn", o: 3 },
-   { k: "KVK", t : "kvenkyn", o: 3 },
-   { k: "HK", t : "hvorugkyn", o: 3 },
-   { k: "NF", t : "nefnifall", o: 4 },
-   { k: "ÞF", t : "þolfall", o: 4 },
-   { k: "ÞGF", t : "þágufall", o: 4 },
-   { k: "EF", t : "eignarfall", o: 4 },
-   { k: "GM", t : "germynd", o: 5 },
-   { k: "MM", t : "miðmynd", o: 5 },
-   { k: "NH", t : "nafnháttur", o: 6 },
-   { k: "BH", t : "boðháttur", o: 6 },
-   { k: "VH", t : "viðtengingarháttur", o: 6 },
-   { k: "SAGNB", t : "sagnbót", o: 7 },
-   // Ath.: Málfræðin gerir ekki greinarmun á sterkri og veikri beygingu lýsingarorða með nafnorðum
-   { k: "FVB", t : "frumstig", o: 9 },
-   { k: "FSB", t : "frumstig", o: 9 },
-   { k: "MST", t : "miðstig", o: 9 },
-   { k: "ESB", t : "efsta stig", o: 9 },
-   { k: "EVB", t : "efsta stig", o: 9 },
-   { k: "SB", t : "sterk beyging", o: 8 },
-   { k: "VB", t : "veik beyging", o: 8 },
-   { k: "gr", t : "með greini", o: 10 }
-];
-
-var cases = {
-   "nf" : "nefnifalli",
-   "þf" : "þolfalli",
-   "þgf" : "þágufalli",
-   "ef" : "eignarfalli"
-};
-
-function format_is(n, decimals) {
-   /* Utility function to format a number according to is_IS */
-   if (decimals === undefined || decimals < 0)
-     decimals = 0;
-   var parts = n.toFixed(decimals).split('.');
-   parts[0] = parts[0].replace(/\B(?=(\d{3})+(?!\d))/g, '.');
-   return parts.join(',');
-}
-
-function nullFunc(json) {
-   /* Null placeholder function to use for Ajax queries that don't need a success func */
-}
-
-function nullCompleteFunc(xhr, status) {
-   /* Null placeholder function for Ajax completion */
-}
-
-function errFunc(xhr, status, errorThrown) {
-   /* Default error handling function for Ajax communications */
-   // alert("Villa í netsamskiptum");
-   console.log("Error: " + errorThrown);
-   console.log("Status: " + status);
-   console.dir(xhr);
-}
-
-function serverQuery(requestUrl, jsonData, successFunc, completeFunc, errorFunc) {
-   /* Wraps a simple, standard Ajax request to the server */
-   $.ajax({
-      // The URL for the request
-      url: requestUrl,
-
-      // The data to send
-      data: jsonData,
-
-      // Whether this is a POST or GET request
-      type: "POST",
-
-      // The type of data we expect back
-      dataType : "json",
-
-      cache: false,
-
-      // Code to run if the request succeeds;
-      // the response is passed to the function
-      success: (!successFunc) ? nullFunc : successFunc,
-
-      // Code to run if the request fails; the raw request and
-      // status codes are passed to the function
-      error: (!errorFunc) ? errFunc : errorFunc,
-
-      // code to run regardless of success or failure
-      complete: (!completeFunc) ? nullCompleteFunc : completeFunc
-   });
-}
-
-function serverPost(url, parameters, new_window) {
-   /* Post to the provided URL with the specified parameters */
-   var form = $('<form method="post"></form>');
-   form.attr("action", url);
-   form.attr("target", new_window ? "_blank" : "_self"); // Display in same or new window
-   $.each(parameters, function(key, value) {
-      var field = $('<input type="hidden"></input>');
-      field.attr("name", key);
-      field.attr("value", value);
-      form.append(field);
-   });
-   // The form needs to be a part of the document
-   // to allow submission, at least in some browsers
-   $(document.body).append(form);
-   form.submit();
-}
-
-function lzero(n, field) {
-   return ("0000000000" + n).slice(-field);
-}
-
-function iso_date(d) {
-   // Format a date as an ISO string
-   return lzero(d[0], 4) + "-" + lzero(d[1], 2) + "-" + lzero(d[2], 2);
-}
-
-function iso_time(d) {
-   // Format a time as an ISO string
-   return lzero(d[0], 2) + ":" + lzero(d[1], 2) + ":" + lzero(d[2], 2);
-}
-
-function iso_timestamp(d) {
-   // Format a date + time as an ISO string
-   return lzero(d[0], 4) + "-" + lzero(d[1], 2) + "-" + lzero(d[2], 2) + " " +
-      lzero(d[3], 2) + ":" + lzero(d[4], 2) + ":" + lzero(d[5], 2);
-}
-
-function grammar(cat, m, txt, terminal) {
-   var g = [];
-   if (cat == "pfn" && txt !== undefined) {
-      var gender = {
-         "hann" : "karlkyn", "honum" : "karlkyn", "hans" : "karlkyn",
-         "hún" : "kvenkyn", "hana" : "kvenkyn", "henni" : "kvenkyn", "hennar" : "kvenkyn",
-         "það" : "hvorugkyn", "því" : "hvorugkyn", "þess" : "hvorugkyn"
-      } [txt.toLowerCase()];
-      if (gender !== undefined)
-         g.push(gender);
-   }
-   else {
-      var gender = { "kk" : "karlkyn", "kvk" : "kvenkyn", "hk" : "hvorugkyn" } [cat];
-      if (gender !== undefined)
-         g.push(gender);
-   }
-   $.each(grammarDesc, function(ix, val) {
-      if (m.indexOf(val.k) > -1) {
-         if (cat == "fs") {
-            // For prepositions, show "stýrir þágufalli" instead of "þágufall"
-            // Avoid special case for "synthetic" prepositions (fs_nh)
-            if (val.k !== "NH")
-               g.push("stýrir " + val.t + "i");
-         }
-         else
-            g.push(val.t);
-         m = m.replace(val.k, "");
-      }
-   });
-   if (cat == "fs" && !g.length && terminal !== undefined) {
-      // No information about a preposition found in the m field:
-      // attempt to fish it out of the terminal instead
-      var v = terminal.split("_");
-      if (v.length == 2) {
-         var descr = cases[v[1]];
-         if (descr !== undefined)
-            g.push("stýrir " + descr);
-      }
-   }
-   return g.join("<br>");
-}
-
-function makePercentGraph(percent) {
-   // Adjust progress bar
-   $("#percent").css("display", "block");
-   $("#percent .progress-bar")
-      .attr("aria-valuenow", Math.round(percent).toString())
-      .css("width", percent.toString() + "%");
-   $("#percent .progress-bar span.sr-only").text(percent.toString() + "%");
-}
-
-function tokenInfo(t, nameDict) {
-   // Return a dict with information about the given token,
-   // including its lemma, grammar info and details
-   /*
-     t.k: token kind
-     t.t: terminal
-     t.g: gender (only present if terminal is missing)
-     t.m[0]: stofn
-     t.m[1]: ordfl
-     t.m[2]: fl
-     t.m[3]: beyging
-     t.x: ordmynd
-     t.v: extra info, eventually in a tuple
-   */
-   var r = {
-     class: null,
-     tagClass: null,
-     lemma: null,
-     details: null,
-     grammar: null,
-     percent: null
-   };
-   if (!t.k || t.k == TOK_WORD) {
-      // TOK_WORD
-      var wcat = (t.m && t.m[1]) ? t.m[1] : (t.t ? t.t.split("_")[0] : undefined);
-      if (wcat === undefined)
-         // Nothing to show, so we cop out
-         return r;
-      var wcls = (wcat && wordClass[wcat]) ? wordClass[wcat] : "óþekkt";
-      if (t.m && t.m[1]) {
-         r.class = t.m[1];
-         // Special case for adverbs: if multi-word adverb phrase,
-         // say 'atviksliður' instead of 'atviksorð'
-         if (r.class == "ao" && t.m[0].indexOf(" ") > -1)
-            wcls = "atviksliður";
-         else
-         if (r.class == "fs" && t.m[0].indexOf(" ") > -1)
-            wcls = "fleiryrt forsetning";
-         r.grammar = grammar(r.class, t.m[3], t.x, t.t);
-      }
-      r.lemma = (t.m && t.m[0]) ? t.m[0] : t.x;
-      r.details = wcls;
-   }
-   else
-   if (t.k == TOK_NUMBER) {
-     r.lemma = t.x;
-     // Show the parsed floating-point number to 2 decimal places
-     r.details = format_is(t.v[0], 2);
-   }
-   else
-   if (t.k == TOK_PERCENT) {
-     r.lemma = t.x;
-     r.details = "hundraðshluti";
-     // Obtain the percentage from token val field (t.v[0]),
-     // or from the token text if no such field is available
-     var pc = t.v ? t.v[0] : parseFloat(t.x.slice(0, -1).replace(",", "."));
-     if (pc === NaN || pc === undefined)
-       pc = 0.0;
-     r.percent = pc;
-   }
-   else
-   if (t.k == TOK_ORDINAL) {
-      r.lemma = t.x;
-      if ("0123456789".indexOf(t.x[0]) == -1)
-         // Roman numeral
-         r.details = "raðtala (" + t.v + ".)";
-      else
-         r.details = "raðtala";
-   }
-   else
-   if (t.k == TOK_DATE) {
-     r.lemma = t.x;
-     // Show the date in ISO format
-     r.details = "dags. " + iso_date(t.v);
-   }
-   else
-   if (t.k == TOK_DATEABS) {
-     r.lemma = t.x;
-     // Show the date in ISO format
-     r.details = "dags. " + iso_date(t.v);
-   }
-   else
-   if (t.k == TOK_DATEREL) {
-     r.lemma = t.x;
-     r.details = "afstæð dagsetning";
-   }
-   else
-   if (t.k == TOK_TIME) {
-     r.lemma = t.x;
-     // Show the time in ISO format
-     r.details = "kl. " + iso_time(t.v);
-   }
-   else
-   if (t.k == TOK_YEAR) {
-     r.lemma = t.x;
-     r.details = "ártal";
-   }
-   else
-   if (t.k == TOK_EMAIL) {
-     r.lemma = t.x;
-     r.details = "tölvupóstfang";
-   }
-   else
-   if (t.k == TOK_CURRENCY) {
-     r.lemma = t.x;
-     // Show the ISO code for the currency
-     r.details = "gjaldmiðillinn " + t.v[0];
-   }
-   else
-   if (t.k == TOK_AMOUNT) {
-     r.lemma = t.x;
-     // Show the amount as well as the ISO code for its currency
-     r.details = t.v[1] + " " + format_is(t.v[0], 2);
-   }
-   else
-   if (t.k == TOK_PERSON) {
-      r.class = "person";
-      var gender = "";
-      if (t.g) {
-         // No associated terminal: There might be a g field with gender information
-         if (t.g == "kk")
-            gender = "male";
-         else
-         if (t.g == "kvk")
-            gender = "female";
-      }
-      else
-      if (t.t) {
-         // Obtain gender info from the associated terminal
-         if (t.t.slice(-3) == "_kk")
-            gender = "male";
-         else
-         if (t.t.slice(-4) == "_kvk")
-            gender = "female";
-      }
-      if (gender) {
-         r.class += " " + gender;
-         r.tagClass = "glyphicon-gender-" + gender;
-      }
-      if (!t.v || !t.v.length)
-         // Cut whitespace around hyphens in person names
-         r.lemma = t.x.replace(" - ", "-");
-      else {
-         // Show full name and title
-         var name = t.v;
-         var title = (nameDict && nameDict[name]) ? (nameDict[name].title || "") : "";
-         if (!title.length)
-            if (!gender)
-               title = "mannsnafn";
-            else
-               title = (gender == "male") ? "karl" : "kona";
-         // Cut whitespace around hyphens in person names
-         r.lemma = name.replace(" - ", "-");
-         r.details = title;
-      }
-   }
-   else
-   if (t.k == TOK_ENTITY) {
-      var nd = nameDict ? nameDict[t.x] : undefined;
-      if (nd && nd.kind == "ref") {
-         // Last name reference to a full name entity
-         // ('Clinton' -> 'Hillary Rodham Clinton')
-         r.lemma = nd.fullname;
-         nd = nameDict[nd.fullname];
-      }
-      else
-         // Cut whitespace around hyphens in entity names
-         r.lemma = t.x.replace(" - ", "-");
-      var title = nd ? (nd.title || "") : "";
-      if (!title.length)
-         title = "sérnafn";
-      r.details = title;
-   }
-   else
-   if (t.k == TOK_TIMESTAMP) {
-      r.lemma = t.x;
-      // Show the timestamp in ISO format
-      r.details = t.v ? iso_timestamp(t.v) : "";
-   }
-   else
-   if (t.k == TOK_TIMESTAMPABS) {
-      r.lemma = t.x;
-      // Show the timestamp in ISO format
-      r.details = t.v ? iso_timestamp(t.v) : "";
-   }
-   else
-   if (t.k == TOK_TIMESTAMPREL) {
-      r.lemma = t.x;
-      r.details = "afstæð tímasetning";
-   }
-   else
-   if (t.k == TOK_MEASUREMENT) {
-      r.lemma = t.x;
-      r.details = "magn";
-      if (t.v[0] == "C") {
-        r.details = "hitastig";
-      }
-      if (t.v[0] == "W") {
-        r.details = "þyngd";
-      }
-      if (t.v[0] == "L") {
-        r.details = "lengd";
-      }
-      if (t.v[0] == "V") {
-        r.details = "rúmmál";
-      }
-      if (t.v[0] == "A") {
-        r.details = "flatarmál";
-      }
-
-   }
-
-   return r;
-}
-
-=======
 
 /*
 
@@ -1018,4 +491,3 @@
    }
    return r;
 }
->>>>>>> 65a7543b
