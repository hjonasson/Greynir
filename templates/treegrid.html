
{% extends "container-fluid.html" %}

/* Copyright (C) 2017 Miðeind ehf. */

{% block styles %}

<link href="{{ url_for('static', filename='main-bootstrap.css') }}" rel='stylesheet' type='text/css'>

<style>

   /* Styles for D3/SVG tree graph */

   .node circle {
      fill: white;
      stroke: #888;
      stroke-width: 3px;
      cursor: default;
   }

   .node circle.hovering {
      stroke-width: 5px;
   }

   /* Outline (stroke) colors for word categories */
   .node.kk circle,
   .node.kvk circle,
   .node.hk circle {
      stroke: #337ab7;
   }
   .node.to circle,
   .node.töl circle,
   .node.fn circle,
   .node.pfn circle,
   .node.abfn circle {
      stroke: #5bc0de;
   }
   .node.lo circle {
      stroke: #5cb85c;
   }
   .node.nhm circle,
   .node.so circle {
      stroke: #d9534f;
   }
   .node.st circle,
   .node.stt circle
   {
      stroke: #f0ad4e;
   }
   .node.person-kk circle {
      stroke: #337ab7;
   }
   .node.person-kvk circle {
      stroke: #d9534f;
   }

   /* Special case for punctuation: filled circle */
   .node.punct circle {
      fill: #888;
   }

   .node text { font-size: 12px; }

   .node-nonterminal text {
      fill: white;
      cursor: default;
   }

   .node-nonterminal rect {
      fill: steelblue;
      stroke: steelblue;
      stroke-width: 3px;
   }

   .node-nonterminal.P rect {
      fill: black;
      stroke: black;
   }

   .node-nonterminal.S rect,
   .node-nonterminal.S-MAIN rect,
   .node-nonterminal.S-COND rect,
   .node-nonterminal.S-CONS rect,
   .node-nonterminal.S-REF rect,
   .node-nonterminal.S-ADV-TEMP rect,
   .node-nonterminal.S-ADV-PURP rect,
   .node-nonterminal.S-ADV-ACK rect,
   .node-nonterminal.S-ADV-CONS rect,
   .node-nonterminal.S-ADV-CAUSE rect,
   .node-nonterminal.S-ADV-COND rect,
   .node-nonterminal.S-EXPLAIN rect,
   .node-nonterminal.S-PREFIX rect,
   .node-nonterminal.S-QUOTE rect,
   .node-nonterminal.IP rect
   {
      fill: #f0ad4e;
      stroke: #f0ad4e;
   }

   .node-nonterminal.VP rect,
   .node-nonterminal.VP-PP rect,
   .node-nonterminal.VP-SEQ rect {
      fill: #d9534f;
      stroke: #d9534f;
   }

   .node-nonterminal.NP rect,
   .node-nonterminal.NP-SUBJ rect,
   .node-nonterminal.NP-OBJ rect,
   .node-nonterminal.NP-IOBJ rect,
   .node-nonterminal.NP-PRD rect
   {
      /* Dark blue */
      fill: #337ab7;
      stroke: #337ab7;
   }

   .node-nonterminal.NP-POSS rect,
   .node-nonterminal.NP-DAT rect,
   .node-nonterminal.NP-TITLE rect,
   .node-nonterminal.NP-ADDR rect,
<<<<<<< HEAD
   .node-nonterminal.NP-AGE rect
=======
   .node-nonterminal.NP-AGE rect,
   .node-nonterminal.NP-MEASURE rect
>>>>>>> 65a7543b
   {
      /* Light blue */
      fill: #5bc0de;
      stroke: #5bc0de;
   }

   .node-nonterminal.PP rect {
      fill: #888;
      stroke: #888;
   }

   .node-nonterminal.ADVP rect,
   .node-nonterminal.ADVP-DATE rect,
<<<<<<< HEAD
   .node-nonterminal.ADVP-DATE-ABS rect,
   .node-nonterminal.ADVP-DATE-REL rect,
   .node-nonterminal.ADVP-TIMESTAMP-ABS rect,
   .node-nonterminal.ADVP-TIMESTAMP-REL rect,
   .node-nonterminal.ADVP-TMP-SET rect,
   .node-nonterminal.ADVP-DUR rect,
   .node-nonterminal.ADVP-DUR-ABS rect,
   .node-nonterminal.ADVP-DUR-REL rect,
=======
   .node-nonterminal.ADVP-DATE-REL rect,
   .node-nonterminal.ADVP-DATE-ABS rect,
   .node-nonterminal.ADVP-TIMESTAMP-REL rect,
   .node-nonterminal.ADVP-TIMESTAMP-ABS rect,
   .node-nonterminal.ADVP-TMP-SET rect,
   .node-nonterminal.ADVP-DUR rect,
   .node-nonterminal.ADVP-DUR-REL rect,
   .node-nonterminal.ADVP-DUR-ABS rect,
>>>>>>> 65a7543b
   .node-nonterminal.ADVP-DUR-TIME rect
   {
      fill: #5cb85c;
      stroke: #5cb85c;
   }

   .node-nonterminal.ADJP rect
   {
      fill: #5cb85c;
      stroke: #5cb85c;
   }

   .node-terminal text {
      font-weight: bold;
   }

   .node-terminal text.symbol {
      stroke: transparent;
      stroke-width: 0;
      fill: white;
      /*noinspection CssNoGenericFontName*/
      font-family: 'Glyphicons Regular';
      font-weight: normal;
      font-style: normal;
      cursor: default;
   }
   .node-terminal.kk text.symbol,
   .node-terminal.kvk text.symbol,
   .node-terminal.hk text.symbol
   {
      fill: #337ab7;
   }
   .node-terminal.to text.symbol,
   .node-terminal.töl text.symbol,
   .node-terminal.fn text.symbol,
   .node-terminal.pfn text.symbol,
   .node-terminal.abfn text.symbol
   {
      fill: #5bc0de;
   }
   .node-terminal.person-kk text.symbol {
      fill: #337ab7;
   }
   .node-terminal.person-kvk text.symbol {
      fill: #d9534f;
   }
   .node-terminal.entity text.symbol {
      fill: #888;
   }
   .node-terminal.st text.symbol,
   .node-terminal.stt text.symbol {
      fill: #f0ad4e;
      transform: rotate(45deg);
   }
   .node-terminal.so text.symbol {
      fill: #d9534f;
      transform: rotate(15deg);
   }
   .node-terminal.nhm text.symbol {
      fill: #d9534f;
   }
   .node-terminal.lo text.symbol {
      fill: #5cb85c;
      transform: rotate(45deg);
   }
   .node-terminal.fs text.symbol,
   .node-terminal.uh text.symbol,
   .node-terminal.gr text.symbol {
      fill: #888;
   }
   .node-terminal.year text.symbol,
   .node-terminal.currency text.symbol,
   .node-terminal.number text.symbol,
   .node-terminal.percent text.symbol,
   .node-terminal.timestamp text.symbol,
   .node-terminal.timestampabs text.symbol,
   .node-terminal.timestamprel text.symbol,
   .node-terminal.time text.symbol,
   .node-terminal.date text.symbol,
   .node-terminal.dateabs text.symbol,
   .node-terminal.daterel text.symbol,
   .node-terminal.measurement text.symbol
   {
      fill: #888;
   }
   .node-terminal.ao text.symbol,
   .node-terminal.eo text.symbol,
   .node-terminal.tao text.symbol,
   .node-terminal.spao text.symbol
   {
      fill: #888;
   }

   .node-terminal.punct text {
      fill: white;
   }

   .link {
      fill: none;
      stroke: #ccc;
      stroke-width: 2px;
   }

   div#canvas svg {
      background-color: #f6f6f6;
   }

   div#simple {
      /* Start off with the simple tree hidden */
      visibility: hidden;
   }

</style>

{% endblock %}

{% block scripts %}

<!-- D3 graphics library -->
<script src="https://d3js.org/d3.v4.min.js"></script>

{% endblock %}

{%- block content -%}

<div class="input-parsegrid">

   <div class="row">

      <table id="tbl-edit-sent">
      <tr>
      <td>
         <button id="edit-sent" title="Breyta málsgrein" class="btn btn-warning">
            <span class="glyphicon glyphicon-edit"></span>&nbsp;Breyta
         </button>
      </td>
      <td>
         <h4 class="txt">{{ txt }}</h4>
      </td>
      </tr>
      </table>

   </div>

{% if not tbl -%}
   <div class="row">
      <p class="options">Engin greining fannst.</p>
   </div>
{%- endif %}

</div>

{% if tbl -%}

<div id="tree-tabs">

   <ul id="tree-hdr" class="nav nav-tabs" role="tablist">
      <li role="presentation">
         <a href="#tree" aria-controls="tree" role="tab" data-toggle="tab">
            <span class="glyphicon glyphicon-share" style="transform: rotate(90deg)"></span>&nbsp;Tré
         </a>
      </li>
      <li role="presentation" class="active">
         <a href="#simple" aria-controls="simple" role="tab" data-toggle="tab">
            <span class="glyphicon glyphicon-tag"></span>&nbsp;Einfalt
         </a>
      </li>
      <li role="presentation">
         <a href="#full" aria-controls="full" role="tab" data-toggle="tab">
            <span class="glyphicon glyphicon-tags"></span>&nbsp;Ítarlegt
         </a>
      </li>
      <li role="presentation">
         <a href="#stats" aria-controls="full" role="tab" data-toggle="tab">
            <span class="glyphicon glyphicon-info"></span>&nbsp;Tölfræði
         </a>
      </li>
   </ul>

   <!-- Tab panes -->
   <div class="tab-content">

      <div role="tabpanel" class="tab-pane" id="tree">

         <!-- D3/SVG canvas for tree graph -->

         <div class="grid">
            <div class="table-responsive" id="canvas-container">
               <div id="canvas">
                  <!-- SVG stuff is inserted here -->
               </div>
            </div>
         </div>
      </div>

      <div role="tabpanel" class="tab-pane active" id="simple">

<!-- Simple parse tree -->

<div class="grid">
   <div class="table-responsive">
      <table id="treegrid-simple">
{% for r in tbl %}
{%- set row_loop = loop -%}
         <tr>
{%- for c in r -%}
{%- if c[1] is none -%}
{%- elif "n" in c[1] -%}
<td class="nt" colspan="{{ c[0] }}" rowspan="1">{{ c[1]["n"] }}</td>
{%- else -%}
<td class="t" colspan="{{ c[0] }}" rowspan="{{ height - row_loop.index0 }}">
{% set tname = c[1]["t"] if "t" in c[1] else "" %}
{%- if tname | first != "'" and tname | first != '"' -%}
{{ tname }}<br>
{%- endif -%}
<span class="tok">{{ c[1]["x"] if "x" in c[1] else ("&nbsp;" | safe) }}</span>
</td>
{%- endif -%}
{%- endfor -%}
         </tr>
{% endfor %}
      </table>
   </div>
</div>

      </div>

      <div role="tabpanel" class="tab-pane" id="full">

<!-- Full parse tree -->

<div class="grid">
   <div class="table-responsive">
      <table id="treegrid-full">
{% for r in full_tbl %}
{%- set row_loop = loop -%}
         <tr>
{%- for c in r -%}
{%- if c[1] is none -%}
{%- elif "n" in c[1] -%}
<td class="nt" colspan="{{ c[0] }}" rowspan="1">{{ c[1]["n"] }}</td>
{%- else -%}
<td class="t" colspan="{{ c[0] }}" rowspan="{{ full_height - row_loop.index0 }}">
{% set tname = c[1]["t"] if "t" in c[1] else "" %}
{%- if tname | first != "'" and tname | first != '"' -%}
{{ tname }}<br>
{%- endif -%}
<span class="tok">{{ c[1]["x"] if "x" in c[1] else ("&nbsp;" | safe) }}</span>
</td>
{%- endif -%}
{%- endfor -%}
         </tr>
{% endfor %}
      </table>
   </div>
</div>

      </div>

      <div role="tabpanel" class="tab-pane" id="stats">

         <!-- Statistics -->

         <div class="panel panel-default" id="stats-panel">
         <table class="table table-hover">
         <tbody>
            <tr><td>Fjöldi einda</td><td class="count">{{ stats.num_tokens | format_is }}</td></tr>
            <tr><td>Vinnslutími</td><td class="count">{{ stats.total_time | format_is(2) }} sek.</td></tr>
            <tr><td>Fjöldi mögulegra trjáa</td><td class="count">{{ stats.num_combinations | format_is }}</td></tr>
            <tr><td>Stig besta trés</td><td class="count">{{ stats.total_score | format_is }}</td></tr>
            <tr><td>Margræðnistuðull</td><td class="count">{{ stats.ambiguity | format_is(2) }}</td></tr>
            <tr><td class="explain" colspan="2">
               ({{ stats.ambiguity | format_is(2) }} ^ {{ stats.num_tokens | format_is}} ≈ {{ stats.num_combinations | format_is }})</td></tr>
         </tbody>
         </table>
         </div>

      </div>

   </div>
</div>

<!-- Popup with info about a terminal that is being hovered over -->
<div id="info">
   <table>
   <tr>
   <td><span id="tag" class='glyphicon glyphicon-tag'></span></td>
   <td id="lemma"></td>
   </tr>
   </table>
   <p id="details"></p>
   <p id="grammar"></p>
   <div id="percent" class="progress">
      <div class="progress-bar progress-bar-info" role="progressbar"
         aria-valuenow="0" aria-valuemin="0" aria-valuemax="100" style="width: 0%">
         <span class="sr-only">0%</span>
      </div>
   </div>
</div>

{%- endif %}

{% endblock %}

{% block endscripts %}

<script src="{{ url_for('static', filename='common.js') }}"></script>

<script>

// Display a tree hierarchy using the D3 library and SVG

var treeData = {{ tree | tojson }};

// Determine the drawing surface
var margin = { top: 60, right: 20, bottom: 30, left: 20 },
   width = $("#treegrid-simple").width() - margin.right - margin.left,
   height = {{ 100 + height * 80 }} - margin.top - margin.bottom;

// Configure the tree layout object
var tree = d3.tree()
   .size([width, height])
   .separation(function(a, b) {
      // Horizontal separation between tree nodes
      if (a.parent != b.parent)
         // Nodes are not siblings: double separation
         return 2.2;
      // For siblings, increase separation linearly with their combined
      // text (caption) length
      // var aLen = a.data.text.length;
      var aLen = a.data.n ? Math.max(a.data.text.length, 11) : a.data.text.length;
      // var bLen = b.data.text.length;
      var bLen = b.data.n ? Math.max(b.data.text.length, 11) : b.data.text.length;
      return Math.max(1.20, 0.115 * (aLen + bLen));
   });

// Create a D3 hierarchy from the parse tree
var root = treeData === null ? null : d3.hierarchy(treeData, function(d) {
      // Yield the children of node d
      return d.p;
   });

// The graphics canvas
var g = d3.select("div#canvas")
   .append("svg")
      .attr("width", width + margin.right + margin.left)
      .attr("height", height + margin.top + margin.bottom)
   .append("g")
      .attr("transform", "translate(" + margin.left + "," + margin.top + ")");

// Make sure that the info pop-up stays in its place even
// if the canvas is scrolled horizontally
// (this especially applies on touchscreens)
$("div#tree div.grid div.table-responsive")
   .scroll(function() {
      var jqCircle = $("#info").data("circle");
      if (jqCircle) {
         var pos = jqCircle.offset();
         $("#info")
            .css("left", "" + pos.left + "px")
            .css("top", "" + pos.top + "px")
      }
   });

// Hovering over terminals

function wrapTokenInfo(dd) {
   // Convert token information from the JSON simplified format
<<<<<<< HEAD
   // to the complex format expected by tokenInfo().
   // !!! NOTE: This is kind of brain dead since we need to decode this
   // simplified form again in the JavaScript code in treegrid.html.
=======
   // (created in canonicalize_token() in ReynirPackage/bintokenizer.py)
   // to the complex format expected by tokenInfo()
>>>>>>> 65a7543b
   var tv = dd.v;
   if (dd.k == "AMOUNT")
      tv = [ dd.v.amount, dd.v.currency ];
   else
<<<<<<< HEAD
   if (dd.k == "DATE" || dd.k == "DATEABS" || dd.k == "DATEREL")
=======
   if (dd.k == "DATE" || dd.k == "DATEREL" || dd.k == "DATEABS")
>>>>>>> 65a7543b
      tv = [ dd.v.y, dd.v.mo, dd.v.d ];
   else
   if (dd.k == "TIME")
      tv = [ dd.v.h, dd.v.m, dd.v.s ];
   else
<<<<<<< HEAD
   if (dd.k == "TIMESTAMP" || dd.k == "TIMESTAMPREL" || dd.k == "TIMESTAMPABS")
=======
   if (dd.k == "TIMESTAMP" || dd.k == "TIMESTAMPABS" || dd.k == "TIMESTAMPREL")
>>>>>>> 65a7543b
      tv = [ dd.v.y, dd.v.mo, dd.v.d, dd.v.h, dd.v.m, dd.v.s ];
   else
   if (dd.k == "PERCENT" || dd.k == "NUMBER" || dd.k == "CURRENCY")
      tv = [ dd.v ];
   else
   if (dd.k == "MEASUREMENT")
      tv = [ dd.v.unit, dd.v.value ];
   else
   if (dd.k == "PERSON")
      tv = dd.s;
   return tokenInfo(
      {
         k: tokId[dd.k],
         // We use the full terminal variant set (dd.a) if available,
         // otherwise the smaller (original) subset (dd.t)
         t: dd.a || dd.t,
         g: dd.g,
         // stem, category (ordfl), fl, beyging
         m: [ dd.s, dd.c, dd.f, dd.b ],
         x: dd.x,
         v: tv
      }, null);
}

function terminalIn(d) {
   // Get the circle object, even if we're hovering over an associated text
   var circle = d3.select(this.parentNode).select("circle");
   // Indicate that we're hovering
   circle
      .classed("hovering", true)
      .attr("r", 11);

   // Access the node data
   var dd = circle.data()[0].data;
   if (dd.k == "PUNCTUATION")
      return;

   var jqCircle = $(this).parent().children("circle");
   var pos = jqCircle.offset();

   r = wrapTokenInfo(dd);

   $("#grammar").html(r.grammar || "");
   $("#lemma").text(r.lemma || "");
   $("#details").text(r.details || "");

   // Display the percentage bar if we have percentage info
   if (r.percent !== null)
      makePercentGraph(r.percent);
   else
      $("#percent").css("display", "none");

   // Set the class of the pop-up div
   $("#info").removeClass();
   if (r.class !== null)
      $("#info").addClass(r.class);

   // Set the class of the pop-up tag
   $("#info span#tag")
      .removeClass()
      .addClass("glyphicon")
      .addClass(r.tagClass ? r.tagClass : "glyphicon-tag");

   // Position the info popup
   $("#info")
      .css("left", "" + pos.left + "px")
      .css("top", "" + pos.top + "px")
      .css("visibility", "visible")
      .data("circle", jqCircle);
}

function terminalOut(d) {
   var circle = d3.select(this.parentNode).select("circle");
   circle.classed("hovering", false).attr("r", 10);
   var dd = circle.data()[0].data;
   if (dd.k == "PUNCTUATION")
      return;
   $("#info")
      .css("visibility", "hidden")
      .css("left", 0)
      .css("top", 0)
      .data("circle", null);
}

function d3_update(source) {
   // Create the SVG graphics on the canvas via D3
   var nodes = source.descendants();
   var links = source.links();

   // Precalculate the text for each node
   nodes.forEach(function(d) {
      d.data.text = d.data.n ? d.data.n : d.data.x;
   });

   // Compute the new tree layout using the D3 layout object
   tree(source);

   // Normalize the y coordinates
   nodes.forEach(function(d) {
      d.y = d.depth * 80;
   });

   // Declare the links
   var link = g.selectAll(".link")
      .data(links)
      .enter().append("path")
         .attr("class", "link")
         .attr("d", function(d) {
            // Define a cubic curve originating at the source
            // and terminating at the target, with vertical
            // exit and entry points from and to the nodes
            return "M " + d.source.x + "," + d.source.y
               + " C " + d.source.x + "," + (d.source.y + d.target.y) / 2
               + " " + d.target.x + "," + (d.source.y + d.target.y) / 2
               + " " + d.target.x + "," + d.target.y;
         });

   // Declare the nodes
   var node = g.selectAll(".node")
      .data(nodes)
      .enter().append("g")
         .attr("class", function(d) {
            // Assign different classes to nonterminals vs. terminals
            var classes = ["node"];
            if (d.children) {
               classes.push("node-nonterminal");
               // Push the nonterminal identifier (P, S, NP, VP...)
               classes.push(d.data.i);
            }
            else {
               classes.push("node-terminal");
               var firstPart = d.data.t ? d.data.t.split("_")[0] : undefined;
               // Add a class name corresponding to the first part of the terminal name,
               // if it is an interesting terminal type
               if (d.data.k && d.data.k == "PUNCTUATION")
                  classes.push("punct")
               else
               if (d.data.k && (d.data.k == "CURRENCY" || d.data.k == "AMOUNT"))
                  classes.push("currency");
               else
               if (d.data.k && (d.data.k == "NUMBER" || d.data.k == "ORDINAL"))
                  classes.push("number");
               else
               if (d.data.k && d.data.k == "PERCENT")
                  classes.push("percent");
               else
<<<<<<< HEAD
               if (d.data.k && (d.data.k == "TIMESTAMP" ||
                  d.data.k == "TIMESTAMPREL" || d.data.k == "TIMESTAMPABS"))
=======
               if (d.data.k && d.data.k == "MEASUREMENT")
                  classes.push("measurement");
               else
               if (d.data.k && (d.data.k == "TIMESTAMP" || d.data.k == "TIMESTAMPABS" ||
                  d.data.k == "TIMESTAMPREL"))
>>>>>>> 65a7543b
                  classes.push("timestamp");
               else
               if (d.data.k && d.data.k == "TIME")
                  classes.push("time");
               else
               if (d.data.k && (d.data.k == "DATE" || d.data.k == "DATEABS" || d.data.k == "DATEREL"))
                  classes.push("date");
               else
               if (firstPart == "sérnafn" || firstPart == "entity")
                  classes.push("entity");
               else
               if (firstPart == "person")
                  classes.push("person-" + d.data.c);
               else
               if (firstPart == "ártal")
                  classes.push("year")
               else
               if (d.data.c)
                  // Add a class for the word category
                  classes.push(d.data.c);
            }
            return classes.join(" ");
         })
         .attr("transform", function(d) { 
            return "translate(" + d.x + "," + d.y + ")";
         });

   g.selectAll(".node-nonterminal")
      .append("rect")
         .attr("width", function(d) {
            // Select one of three widths depending on the text length
            return d.data.text.length < 11 ? 64 :
               (d.data.text.length < 14 ? 80 :
               (d.data.text.length < 20 ? 100 : 128));
         })
         .attr("height", 20)
         .attr("transform", function(d) {
            var w = parseInt(this.getAttribute("width"));
            var h = parseInt(this.getAttribute("height"));
            return "translate(" + (-w / 2) + "," + (-h / 2) + ")";
         })
         .attr("rx", 6)
         .attr("ry", 6);

   g.selectAll(".node-terminal")
      .append("circle")
         .attr("r", 10);

   // Add a symbol on top of terminal circles
   var DEFAULT_OFFSET = 6;
   var symbolOffset = []; // Default y offset is 6 pixels
   symbolOffset ["\uE004"] = 5; // user
   symbolOffset ["%"] = 5; // percent sign
   symbolOffset ["!"] = 5; // exclamation mark
   symbolOffset ["?"] = 5; // question mark
   symbolOffset ["\uE066"] = 7; // tag

   [
      ["person-kk", "\uE247"], // male
      ["person-kvk", "\uE248"], // female
      ["entity", "\uE066"], // tag
      ["st", "\uE051"], // link
      ["stt", "\uE051"], // link
      ["nhm", "\uE212"], // right-arrow
      ["fs", "\uE224"], // chevron-right
      ["gr", "\uE174"], // play
      ["so", "\uE242"], // flash
      ["kk", "\uE176"], // stop
      ["kvk", "\uE176"], // stop
      ["hk", "\uE176"], // stop
      ["fn", "\u002A"], // asterisk
      ["pfn", "\uE004"], // user
      ["abfn", "\uE176"], // stop
      ["lo", "\uE518"], // options
      ["year", "\uE055"], // clock
      ["timestamp", "\uE055"], // clock
      ["time", "\uE055"], // clock
      ["date", "\uE055"], // clock
      ["ao", "\uE049"], // star
      ["eo", "\uE049"], // star
<<<<<<< HEAD
      ["tao", "\uE049"], // star
      ["spao", "\uE049"], // star
=======
      ["spao", "?"], // question mark
      ["tao", "\uE055"], // clock
>>>>>>> 65a7543b
      ["currency", "\u20AC"], // euro
      ["number", "\uE319"], // more-items
      ["to", "\uE319"], // more-items
      ["töl", "\uE319"], // more-items
      ["percent", "%"], // percent sign
      ["measurement", "\uE332"], // dashboard
      ["uh", "!"], // exclamation mark
   ]
   .forEach(function(d) {
      g.selectAll(".node-terminal." + d[0])
         .append("text")
            .attr("class", "symbol")
            .attr("text-anchor", "middle")
            .attr("y", symbolOffset[d[1]] || DEFAULT_OFFSET)
            .text(d[1])
   });

   node.append("text")
      .attr("y", function(d) {
         // Nonterminals have their legend above the center point;
         // terminals have their legend below the center point
         return (d.children || (d.data.k && d.data.k == "PUNCTUATION")) ? 0 : 22;
      })
      .attr("dy", ".35em")
      .attr("text-anchor", "middle")
      .text(function(d) {
         // Return the precalculated text
         return d.data.text;
      });

   // Put a hover handler on each terminal
   g.selectAll(".node-terminal circle")
      .on("mouseover", terminalIn)
      .on("mouseout", terminalOut);
   g.selectAll(".node-terminal text")
      .on("mouseover", terminalIn)
      .on("mouseout", terminalOut);
}

// Hold the text to be displayed

var theText = {{ txt | tojson }};

function editSentence() {
   // Navigate to the analysis page with the text pre-set
   window.location.href = "/analysis?txt=" + encodeURIComponent(theText);
}

function initMain(jQuery) {
   // Initialization
   $("#edit-sent").click(editSentence);
   $("#info")
      .click(function(ev) {
         ev.stopPropagation();
         $(this).css("visibility", "hidden");
      })
      .data("circle", null);

   // Enable tabs
   $('#tree-hdr a').click(function() {
       $(this).tab('show');
   });
   $('#tree-hdr a:first').tab('show');
   $('div#simple').css("visibility", "visible");

   // Display tree using D3
   if (root) {
      d3.select(self.frameElement).style("height", (height + margin.top + margin.bottom) + "px");
      d3_update(root);
   }

   // Set up panning of the tree display

   var scrollable = false;
   var captured = false;
   var originX;
   var scrollX;

   $('#canvas svg')
      .mousedown(function(e) {
         e.preventDefault();
         if (scrollable) {
            originX = e.clientX;
            scrollX = $("#canvas").parent().scrollLeft();
            captured = true;
         }
      })
      .mouseup(function(e) {
         if (captured) {
            e.preventDefault();
            captured = false;
         }
      })
      .mousemove(function(e) {
         if (!captured)
            return;
         e.preventDefault();
         $("#canvas").parent()
            .scrollLeft(Math.max(0, scrollX + (originX - e.clientX)))
      });
   // If the browser window is resized, figure out whether the canvas
   // is scrollable or not
   var cursorSetter =
      function(e) {
         scrollable = $("#canvas svg").width() > $("#canvas-container").width();
         $("#canvas svg").css("cursor", scrollable ? "ew-resize" : "default");
      };
   $(window).resize(cursorSetter);
   cursorSetter();
}

$(document).ready(initMain);

</script>

{% endblock %}
<|MERGE_RESOLUTION|>--- conflicted
+++ resolved
@@ -119,12 +119,8 @@
    .node-nonterminal.NP-DAT rect,
    .node-nonterminal.NP-TITLE rect,
    .node-nonterminal.NP-ADDR rect,
-<<<<<<< HEAD
-   .node-nonterminal.NP-AGE rect
-=======
    .node-nonterminal.NP-AGE rect,
    .node-nonterminal.NP-MEASURE rect
->>>>>>> 65a7543b
    {
       /* Light blue */
       fill: #5bc0de;
@@ -138,16 +134,6 @@
 
    .node-nonterminal.ADVP rect,
    .node-nonterminal.ADVP-DATE rect,
-<<<<<<< HEAD
-   .node-nonterminal.ADVP-DATE-ABS rect,
-   .node-nonterminal.ADVP-DATE-REL rect,
-   .node-nonterminal.ADVP-TIMESTAMP-ABS rect,
-   .node-nonterminal.ADVP-TIMESTAMP-REL rect,
-   .node-nonterminal.ADVP-TMP-SET rect,
-   .node-nonterminal.ADVP-DUR rect,
-   .node-nonterminal.ADVP-DUR-ABS rect,
-   .node-nonterminal.ADVP-DUR-REL rect,
-=======
    .node-nonterminal.ADVP-DATE-REL rect,
    .node-nonterminal.ADVP-DATE-ABS rect,
    .node-nonterminal.ADVP-TIMESTAMP-REL rect,
@@ -156,7 +142,6 @@
    .node-nonterminal.ADVP-DUR rect,
    .node-nonterminal.ADVP-DUR-REL rect,
    .node-nonterminal.ADVP-DUR-ABS rect,
->>>>>>> 65a7543b
    .node-nonterminal.ADVP-DUR-TIME rect
    {
       fill: #5cb85c;
@@ -525,33 +510,19 @@
 
 function wrapTokenInfo(dd) {
    // Convert token information from the JSON simplified format
-<<<<<<< HEAD
-   // to the complex format expected by tokenInfo().
-   // !!! NOTE: This is kind of brain dead since we need to decode this
-   // simplified form again in the JavaScript code in treegrid.html.
-=======
    // (created in canonicalize_token() in ReynirPackage/bintokenizer.py)
    // to the complex format expected by tokenInfo()
->>>>>>> 65a7543b
    var tv = dd.v;
    if (dd.k == "AMOUNT")
       tv = [ dd.v.amount, dd.v.currency ];
    else
-<<<<<<< HEAD
-   if (dd.k == "DATE" || dd.k == "DATEABS" || dd.k == "DATEREL")
-=======
    if (dd.k == "DATE" || dd.k == "DATEREL" || dd.k == "DATEABS")
->>>>>>> 65a7543b
       tv = [ dd.v.y, dd.v.mo, dd.v.d ];
    else
    if (dd.k == "TIME")
       tv = [ dd.v.h, dd.v.m, dd.v.s ];
    else
-<<<<<<< HEAD
-   if (dd.k == "TIMESTAMP" || dd.k == "TIMESTAMPREL" || dd.k == "TIMESTAMPABS")
-=======
    if (dd.k == "TIMESTAMP" || dd.k == "TIMESTAMPABS" || dd.k == "TIMESTAMPREL")
->>>>>>> 65a7543b
       tv = [ dd.v.y, dd.v.mo, dd.v.d, dd.v.h, dd.v.m, dd.v.s ];
    else
    if (dd.k == "PERCENT" || dd.k == "NUMBER" || dd.k == "CURRENCY")
@@ -698,16 +669,11 @@
                if (d.data.k && d.data.k == "PERCENT")
                   classes.push("percent");
                else
-<<<<<<< HEAD
-               if (d.data.k && (d.data.k == "TIMESTAMP" ||
-                  d.data.k == "TIMESTAMPREL" || d.data.k == "TIMESTAMPABS"))
-=======
                if (d.data.k && d.data.k == "MEASUREMENT")
                   classes.push("measurement");
                else
                if (d.data.k && (d.data.k == "TIMESTAMP" || d.data.k == "TIMESTAMPABS" ||
                   d.data.k == "TIMESTAMPREL"))
->>>>>>> 65a7543b
                   classes.push("timestamp");
                else
                if (d.data.k && d.data.k == "TIME")
@@ -788,13 +754,8 @@
       ["date", "\uE055"], // clock
       ["ao", "\uE049"], // star
       ["eo", "\uE049"], // star
-<<<<<<< HEAD
-      ["tao", "\uE049"], // star
-      ["spao", "\uE049"], // star
-=======
       ["spao", "?"], // question mark
       ["tao", "\uE055"], // clock
->>>>>>> 65a7543b
       ["currency", "\u20AC"], // euro
       ["number", "\uE319"], // more-items
       ["to", "\uE319"], // more-items
@@ -904,6 +865,7 @@
       };
    $(window).resize(cursorSetter);
    cursorSetter();
+
 }
 
 $(document).ready(initMain);
