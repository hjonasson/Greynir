#!/usr/bin/env python
"""

    Reynir: Natural language processing for Icelandic

    Tree module

    Copyright (C) 2018 Miðeind ehf.

       This program is free software: you can redistribute it and/or modify
       it under the terms of the GNU General Public License as published by
       the Free Software Foundation, either version 3 of the License, or
       (at your option) any later version.
       This program is distributed in the hope that it will be useful,
       but WITHOUT ANY WARRANTY; without even the implied warranty of
       MERCHANTABILITY or FITNESS FOR A PARTICULAR PURPOSE.  See the
       GNU General Public License for more details.

    You should have received a copy of the GNU General Public License
    along with this program.  If not, see http://www.gnu.org/licenses/.


    This module implements a data structure for parsed sentence trees that can
    be loaded from text strings and processed by plug-in processing functions.

    A set of provided utility functions allow the extraction of nominative, indefinite
    and canonical (nominative + indefinite + singular) forms of the text within any subtree.

"""

import json
import re

from contextlib import closing
from collections import OrderedDict, namedtuple

from settings import Settings, DisallowedNames, VerbObjects
from reynir.bindb import BIN_Db
from reynir.binparser import BIN_Token
from reynir.matcher import SimpleTreeBuilder
from reynir.cache import LRU_Cache


BIN_ORDFL = {
    "no" : { "kk", "kvk", "hk" },
    "kk" : { "kk" },
    "kvk" : { "kvk" },
    "hk" : { "hk" },
    "sérnafn" : { "kk", "kvk", "hk" },
    "so" : { "so" },
    "lo" : { "lo" },
    "fs" : { "fs" },
    "ao" : { "ao" },
    "eo" : { "ao" },
    "spao" : { "ao" },
    "tao" : { "ao" },
    "töl" : { "töl", "to" },
    "to" : { "töl", "to" },
    "fn" : { "fn" },
    "pfn" : { "pfn" },
    "st" : { "st" },
    "stt" : { "st" },
    "abfn" : { "abfn" },
    "gr" : { "gr" },
    "uh" : { "uh" },
    "nhm" : { "nhm" }
}

_REPEAT_SUFFIXES = frozenset(( '+', '*', '?' ))


class Result:

    """ Container for results that are sent from child nodes to parent nodes.
        This class is instrumented so that it is equivalent to use attribute
        or indexing notation, i.e. r.efliður is the same as r["efliður"].

        Additionally, the class implements lazy evaluation of the r._root,
        r._nominative and similar built-in attributes so that they are only calculated when
        and if required, and then cached. This is an optimization to save database
        reads.
    """

    def __init__(self, node, state, params):
        self.dict = dict() # Our own custom dict for instance attributes
        self._node = node
        self._state = state
        self._params = params

    def __repr__(self):
        return "Result with {0} params\nDict is: {1}".format(len(self._params) if self._params else 0, self.dict)

    def __setattr__(self, key, val):
        """ Fancy attribute setter using our own dict for instance attributes """
        if key == "__dict__" or key == "dict" or key in self.__dict__:
            # Relay to Python's default attribute resolution mechanism
            super().__setattr__(key, val)
        else:
            # Set attribute in our own dict
            self.dict[key] = val

    def __getattr__(self, key):
        """ Fancy attribute getter with special cases for _root and _nominative """
        if key == "__dict__" or key == "dict" or key in self.__dict__:
            # Relay to Python's default attribute resolution mechanism
            return super().__getattr__(key)
        d = self.dict
        if key in d:
            return d[key]
        # Key not found: try lazy evaluation
        if key == "_root":
            # Lazy evaluation of the _root attribute
            # (Note that it can be overridden by setting it directly)
            d[key] = val = self._node.root(self._state, self._params)
            return val
        if key == "_nominative":
            # Lazy evaluation of the _nominative attribute
            # (Note that it can be overridden by setting it directly)
            d[key] = val = self._node.nominative(self._state, self._params)
            return val
        if key == "_indefinite":
            # Lazy evaluation of the _indefinite attribute
            # (Note that it can be overridden by setting it directly)
            d[key] = val = self._node.indefinite(self._state, self._params)
            return val
        if key == "_canonical":
            # Lazy evaluation of the _canonical attribute
            # (Note that it can be overridden by setting it directly)
            d[key] = val = self._node.canonical(self._state, self._params)
            return val
        # Not found in our custom dict:
        # hand off to Python's default attribute resolution mechanism
        return super().__getattr__(key)

    def __contains__(self, key):
        return key in self.dict

    def __getitem__(self, key):
        return self.dict[key]

    def __setitem__(self, key, val):
        self.dict[key] = val

    def __delitem__(self, key):
        del self.dict[key]

    def get(self, key, default = None):
        return self.dict.get(key, default)

    def attribs(self):
        """ Enumerate all attributes, and values, of this result object """
        for key, val in self.dict.items():
            yield (key, val)

    def user_attribs(self):
        """ Enumerate all user-defined attributes and values of this result object """
        for key, val in self.dict.items():
            if isinstance(key, str) and not key.startswith("_") and not callable(val):
                yield (key, val)

    def set(self, key, val):
        """ Set the key to the value, unless it has already been assigned """
        d = self.dict
        if key not in d:
            d[key] = val

    def copy_from(self, p):
        """ Copy all user attributes from p into this result """
        if p is self or p is None:
            return
        d = self.dict
        for key, val in p.user_attribs():
            # Pass all named parameters whose names do not start with an underscore
            # up to the parent, by default
            # Generally we have left-to-right priority, i.e.
            # the leftmost entity wins in case of conflict.
            # However, lists, sets and dictionaries with the same
            # member name are combined.
            if key not in d:
                d[key] = val
            else:
                # Combine lists and dictionaries
                left = d[key]
                if isinstance(left, list) and isinstance(val, list):
                    # Extend lists
                    left.extend(val)
                elif isinstance(left, set) and isinstance(val, set):
                    # Return union of sets
                    left |= val
                elif isinstance(left, dict) and isinstance(val, dict):
                    # Keep the left entries but add any new/additional val entries
                    # (This gives left priority; left.update(val) would give right priority)
                    d[key] = dict(val, **left)

    def del_attribs(self, alist):
        """ Delete the attribs in alist from the result object """
        if isinstance(alist, str):
            alist = (alist, )
        d = self.dict
        for a in alist:
            if a in d:
                del d[a]

    def enum_children(self, test_f = None):
        """ Enumerate the child parameters of this node, yielding (child_node, result)
            where the child node meets the given test, if any """
        if self._params:
            for p, c in zip(self._params, self._node.children()):
                if test_f is None or test_f(c):
                    yield (c, p)

    def enum_descendants(self, test_f = None):
        """ Enumerate the descendant parameters of this node, yielding (child_node, result)
            where the child node meets the given test, if any """
        if self._params:
            for p, c in zip(self._params, self._node.children()):
                if p is not None:
                    # yield from p.enum_descendants(test_f)
                    for d_c, d_p in p.enum_descendants(test_f):
                        yield (d_c, d_p)
                if test_f is None or test_f(c):
                    yield (c, p)

    def find_child(self, **kwargs):
        """ Find a child parameter meeting the criteria given in kwargs """

        def test_f(c):
            for key, val in kwargs.items():
                f = getattr(c, "has_" + key, None)
                if f is None or not f(val):
                    return False
            return True

        for c, p in self.enum_children(test_f):
            # Found a child node meeting the criteria: return its associated param
            return p
        # No child node found: return None
        return None

    def all_children(self, **kwargs):
        """ Return all child parameters meeting the criteria given in kwargs """

        def test_f(c):
            for key, val in kwargs.items():
                f = getattr(c, "has_" + key, None)
                if f is None or not f(val):
                    return False
            return True

        return [p for _, p in self.enum_children(test_f)]

    def find_descendant(self, **kwargs):
        """ Find a descendant parameter meeting the criteria given in kwargs """

        def test_f(c):
            for key, val in kwargs.items():
                f = getattr(c, "has_" + key, None)
                if f is None or not f(val):
                    return False
            return True

        for c, p in self.enum_descendants(test_f):
            # Found a child node meeting the criteria: return its associated param
            return p
        # No child node found: return None
        return None

    def has_nt_base(self, s):
        """ Does the associated node have the given nonterminal base name? """
        return self._node.has_nt_base(s)

    def has_t_base(self, s):
        """ Does the associated node have the given terminal base name? """
        return self._node.has_t_base(s)

    def has_variant(self, s):
        """ Does the associated node have the given variant? """
        return self._node.has_variant(s)


class Node:

    """ Base class for terminal and nonterminal nodes reconstructed from
        trees in text format loaded from the scraper database """

    def __init__(self):
        self.child = None
        self.nxt = None

    def set_next(self, n):
        self.nxt = n

    def set_child(self, n):
        self.child = n

    def has_nt_base(self, s):
        """ Does the node have the given nonterminal base name? """
        return False

    def has_t_base(self, s):
        """ Does the node have the given terminal base name? """
        return False

    def has_variant(self, s):
        """ Does the node have the given variant? """
        return False

    def child_has_nt_base(self, s):
        """ Does the node have a single child with the given nonterminal base name? """
        ch = self.child
        if ch is None:
            # No child
            return False
        if ch.nxt is not None:
            # More than one child
            return False
        return ch.has_nt_base(s)

    def children(self, test_f = None):
        """ Yield all children of this node (that pass a test function, if given) """
        c = self.child
        while c:
            if test_f is None or test_f(c):
                yield c
            c = c.nxt

    def first_child(self, test_f):
        """ Return the first child of this node that matches a test function, or None """
        c = self.child
        while c:
            if test_f(c):
                return c
            c = c.nxt
        return None

    def descendants(self, test_f = None):
        """ Do a depth-first traversal of all children of this node,
            returning those that pass a test function, if given """
        c = self.child
        while c:
            for cc in c.descendants():
                if test_f is None or test_f(cc):
                    yield cc
            if test_f is None or test_f(c):
                yield c
            c = c.nxt

    def contained_text(self):
        """ Return a string consisting of the literal text of all
            descendants of this node, in depth-first order """
        return NotImplementedError  # Should be overridden

    def string_self(self):
        """ String representation of the name of this node """
        raise NotImplementedError  # Should be overridden

    def string_rep(self, indent):
        """ Indented representation of this node """
        s = indent + self.string_self()
        if self.child is not None:
            s += " (\n" + self.child.string_rep(indent + "  ") + "\n" + indent + ")"
        if self.nxt is not None:
            s += ",\n" + self.nxt.string_rep(indent)
        return s

    def build_simple_tree(self, builder):
        """ Default action: recursively build the child nodes """
        for child in self.children():
            child.build_simple_tree(builder)

    def __str__(self):
        return self.string_rep("")

    def __repr__(self):
        return str(self)


class TerminalDescriptor:

    """ Wraps a terminal specification and is able to select a token meaning
        that matches that specification """

    _CASES = { "nf", "þf", "þgf", "ef" }
    _GENDERS = { "kk", "kvk", "hk" }
    _NUMBERS = { "et", "ft" }
    _PERSONS = { "p1", "p2", "p3" }

    def __init__(self, terminal):
        self.terminal = terminal
        self.is_literal = terminal[0] == '"' # Literal terminal, i.e. "sem", "og"
        self.is_stem = terminal[0] == "'" # Stem terminal, i.e. 'vera'_et_p3
        if self.is_literal or self.is_stem:
            # Go through hoops since it is conceivable that a
            # literal or stem may contain an underscore ('_')
            endq = terminal.rindex(terminal[0])
            elems = [ terminal[0:endq + 1] ] + [ v for v in terminal[endq + 1:].split("_") if v ]
        else:
            elems = terminal.split("_")
        self.cat = elems[0]
        self.inferred_cat = self.cat
        if self.is_literal or self.is_stem:
            # In the case of a 'stem' or "literal",
            # check whether the category is specified
            # (e.g. 'halda:so'_et_p3)
            if ':' in self.cat:
                self.inferred_cat = self.cat.split(':')[-1][:-1]
        self.is_verb = self.inferred_cat == "so"
        self.varlist = elems[1:]
        self.variants = set(self.varlist)

        self.variant_vb = "vb" in self.variants
        self.variant_gr = "gr" in self.variants

        # BIN category set
        self.bin_cat = BIN_ORDFL.get(self.inferred_cat, None)

        # clean_terminal property cache
        self._clean_terminal = None

        # Gender of terminal
        self.gender = None
        gender = self.variants & self._GENDERS
        assert 0 <= len(gender) <= 1
        if gender:
            self.gender = next(iter(gender))

        # Case of terminal
        self.case = None
        if self.inferred_cat not in { "so", "fs" }:
            # We do not check cases for verbs, except so_lhþt ones
            case = self.variants & self._CASES
            #if len(case) > 1:
            #    print("Many cases detected for terminal {0}, variants {1}".format(terminal, self.variants))
            assert 0 <= len(case) <= 1
            if case:
                self.case = next(iter(case))

        self.case_nf = self.case == "nf"

        # Person of terminal
        self.person = None
        person = self.variants & self._PERSONS
        assert 0 <= len(person) <= 1
        if person:
            self.person = next(iter(person))

        # Number of terminal
        self.number = None
        number = self.variants & self._NUMBERS
        assert 0 <= len(number) <= 1
        if number:
            self.number = next(iter(number))

    _OLD_BUGS = {
        "'margur'" : "lo",
        "'fyrri'" : "lo",
        "'seinni'" : "lo",
        "'annar'" : "fn",
        "'á fætur'" : "ao",
        "'á_fætur'" : "ao",
        "'né'" : "st",
    }

    @property
    def clean_terminal(self):
        """ Return a 'clean' terminal name, having converted literals
            to a corresponding category, if available """
        if self._clean_terminal is None:
            if self.inferred_cat in self._GENDERS:
                # 'bróðir:kk'_gr_ft_nf becomes no_kk_gr_ft_nf
                self._clean_terminal = "no_" + self.inferred_cat
            elif self.inferred_cat in self._OLD_BUGS:
                # In older parses, we may have literal terminals
                # such as 'margur' that are not marked with a category
                self._clean_terminal = self._OLD_BUGS[self.inferred_cat]
            else:
                # 'halda:so'_et_p3 becomes so_et_p3
                self._clean_terminal = self.inferred_cat
            self._clean_terminal += "".join("_" + v for v in self.varlist)
        return self._clean_terminal

    def has_t_base(self, s):
        """ Does the node have the given terminal base name? """
        return self.cat == s

    def has_variant(self, s):
        """ Does the node have the given variant? """
        return s in self.variants

    def _bin_filter(self, m, case_override = None):
        """ Return True if the BIN meaning in m matches the variants for this terminal """
        if self.bin_cat is not None and m.ordfl not in self.bin_cat:
            return False
        if self.gender is not None:
            # Check gender match
            if self.inferred_cat == "pfn":
                # Personal pronouns don't have a gender in BÍN,
                # so don't disqualify on lack of gender
                pass
            elif self.inferred_cat == "no":
                if m.ordfl != self.gender:
                    return False
            elif self.gender.upper() not in m.beyging:
                return False
        if self.case is not None:
            # Check case match
            if case_override is not None:
                # Case override: we don't want other cases beside the given one
                for c in self._CASES:
                    if c != case_override:
                        if c.upper() in m.beyging:
                            return False
            elif self.case.upper() not in m.beyging:
                return False
        # Check number match
        if self.number is not None:
            if self.number.upper() not in m.beyging:
                return False

        if self.is_verb:
            # The following code is parallel to BIN_Token.verb_matches()
            for v in self.varlist:
                # Lookup variant to see if it is one of the required ones for verbs
                rq = BIN_Token._VERB_FORMS.get(v)
                if rq and rq not in m.beyging:
                    # If this is required variant that is not found in the form we have,
                    # return False
                    return False
            for v in [ "sagnb", "lhþt", "bh" ]:
                if BIN_Token.VARIANT[v] in m.beyging and v not in self.variants:
                    return False
            if "bh" in self.variants and "ST" in m.beyging:
                return False
            if self.varlist[0] not in "012":
                # No need for argument check: we're done, unless...
                if "lhþt" in self.variants:
                    # Special check for lhþt: may specify a case without it being an argument case
                    if any(c in self.variants and BIN_Token.VARIANT[c] not in m.beyging for c in BIN_Token.CASES):
                        # Terminal specified a non-argument case but the token doesn't have it:
                        # no match
                        return False
                return True
            nargs = int(self.varlist[0])
            if m.stofn in VerbObjects.VERBS[nargs]:
                if nargs == 0 or len(self.varlist) < 2:
                    # No arguments: we're done
                    return True
                for argspec in VerbObjects.VERBS[nargs][m.stofn]:
                    if all(self.varlist[1 + ix] == c for ix, c in enumerate(argspec)):
                        # This verb takes arguments that match the terminal
                        return True
                return False
            for i in range(0, nargs):
                if m.stofn in VerbObjects.VERBS[i]:
                    # This verb takes fewer arguments than the terminal requires, so no match
                    return False
            # Unknown verb: allow it to match
            return True

        # Check person match
        if self.person is not None:
            person = self.person.upper()
            person = person[1] + person[0] # Turn p3 into 3P
            if person not in m.beyging:
                return False

        # Check VB/SB/MST for adjectives
        if "esb" in self.variants:
            if "ESB" not in m.beyging:
                return False
        if "evb" in self.variants:
            if "EVB" not in m.beyging:
                return False
        if "mst" in self.variants:
            if "MST" not in m.beyging:
                return False
        if self.variant_vb:
            if "VB" not in m.beyging:
                return False
        if "sb" in self.variants:
            if "SB" not in m.beyging:
                return False

        # Definite article
        if self.variant_gr:
            if "gr" not in m.beyging:
                return False
        return True

    def stem(self, bindb, word, at_start = False):
        """ Returns the stem of a word matching this terminal """
        if self.is_literal or self.is_stem:
            # A literal or stem terminal only matches a word if it has the given stem
            w = self.cat[1:-1]
            return w.split(':')[0]
        if ' ' in word:
            # Multi-word phrase: we return it unchanged
            return word
        _, meanings = bindb.lookup_word(word, at_start)
        if meanings:
            for m in meanings:
                if self._bin_filter(m):
                    # Found a matching meaning: return the stem
                    return m.stofn
        # No meanings found in BÍN: return the word itself as its own stem
        return word


def _root_lookup(text, at_start, terminal):
    """ Look up the root of a word that isn't found in the cache """
    with BIN_Db.get_db() as bin_db:
        w, m = bin_db.lookup_word(text, at_start)
    if m:
        # Find the meaning that matches the terminal
        td = TerminalNode._TD[terminal]
        m = next((x for x in m if td._bin_filter(x)), None)
    if m:
        if m.fl == "skst":
            # For abbreviations, return the original text as the
            # root (lemma), not the meaning of the abbreviation
            return text
        w = m.stofn
    return w.replace("-", "")


class TerminalNode(Node):

    """ A Node corresponding to a terminal """

<<<<<<< HEAD
    # Undeclinable word categories
    _NOT_DECLINABLE = frozenset([ "ao", "eo", "spao", "tao", "fs", "st", "stt", "nhm" ])

=======
    # Undeclinable terminal categories
    _NOT_DECLINABLE = frozenset([ "ao", "eo", "spao", "fs", "st", "stt", "nhm", "uh", "töl" ])
>>>>>>> 65a7543b
    _TD = dict() # Cache of terminal descriptors

    # Cache of word roots (stems) keyed by (word, at_start, terminal)
    _root_cache = LRU_Cache(_root_lookup, maxsize = 16384)

    def __init__(self, terminal, augmented_terminal, token, tokentype, aux, at_start):
        super().__init__()
        td = self._TD.get(terminal)
        if td is None:
            # Not found in cache: make a new one
            td = TerminalDescriptor(terminal)
            self._TD[terminal] = td
        self.td = td
        self.token = token
        self.text = token[1:-1] # Cut off quotes
        self.at_start = at_start
        self.tokentype = tokentype
        self.is_word = tokentype in { "WORD", "PERSON" }
        self.is_literal = td.is_literal
        self.is_declinable = (not self.is_literal) and (td.inferred_cat not in self._NOT_DECLINABLE)
        self.augmented_terminal = augmented_terminal
        self.aux = aux # Auxiliary information, originally from token.t2
        # Cache the root form of this word so that it is only looked up
        # once, even if multiple processors scan this tree
        self.root_cache = None
        self.nominative_cache = None
        self.indefinite_cache = None
        self.canonical_cache = None

    @property
    def cat(self):
        return self.td.inferred_cat

    def has_t_base(self, s):
        """ Does the node have the given terminal base name? """
        return self.td.has_t_base(s)

    def has_variant(self, s):
        """ Does the node have the given variant? """
        return self.td.has_variant(s)

    def contained_text(self):
        """ Return a string consisting of the literal text of all
            descendants of this node, in depth-first order """
        return self.text

    def _root(self, bin_db):
        """ Look up the root of the word associated with this terminal """
        # Lookup the token in the BIN database
        if (not self.is_word) or self.is_literal:
            return self.text
        return self._root_cache(self.text, self.at_start, self.td.terminal)

    def _lazy_eval_root(self):
        """ Return a word root (stem) function object, with arguments, that can be
            used for lazy evaluation of word stems. """
        if (not self.is_word) or self.is_literal:
            return self.text
        return self._root_cache, (self.text, self.at_start, self.td.terminal)

    def lookup_alternative(self, bin_db, replace_func, sort_func=None):
        """ Return a different (but always nominative case) word form, if available,
            by altering the beyging spec via the given replace_func function """
        w, m = bin_db.lookup_word(self.text, self.at_start)
        if m:
            # Narrow the meanings down to those that are compatible with the terminal
            m = [ x for x in m if self.td._bin_filter(x) ]
        if m:
            # Look up the distinct roots of the word
            result = []
            for x in m:

                # Calculate a new 'beyging' string with the nominative case
                beyging = replace_func(x.beyging)

                if beyging is x.beyging:
                    # No replacement made: word form is identical in the nominative case
                    result.append(x)
                else:
                    # Lookup the same word (identified by 'utg') but a different declination
                    parts = x.ordmynd.split("-")
                    stofn = x.stofn.split("-")[-1] if len(parts) > 1 else x.stofn
                    prefix = "".join(parts[0:-1]) if len(parts) > 1 else ""
                    # Go through all nominative forms of this word form until we
                    # find one that matches the meaning ('beyging') that we're
                    # looking for. It also must be the same word category and
                    # the same stem and identifier ('utg'). In fact the 'utg' check
                    # alone should be sufficient, but better safe than sorry.
                    n = bin_db.lookup_nominative(parts[-1])  # Note: this call is cached
                    r = [
                        nm for nm in n if nm.stofn == stofn and nm.ordfl == x.ordfl and
                        nm.utg == x.utg and nm.beyging == beyging
                    ]
                    if prefix:
                        # Add the word prefix again in front, if any
                        result += bin_db.prefix_meanings(r, prefix)
                    else:
                        result += r
            if result:
                if len(result) > 1 and sort_func is not None:
                    # Sort the result before choosing the matching meaning
                    result.sort(key=sort_func)
                # There can be more than one word form that matches our spec.
                # We can't choose between them so we simply return the first one.
                w = result[0].ordmynd
        return w.replace("-", "")

    def _nominative(self, bin_db):
        """ Look up the nominative form of the word associated with this terminal """
        # Lookup the token in the BIN database
        if (not self.is_word) or self.td.case_nf or not self.is_declinable:
            # Not a word, already nominative or not declinable: return it as-is
            return self.text
        if not self.text:
            # print("self.text is empty, token is {0}, terminal is {1}".format(self.token, self.td.terminal))
            assert False

        def replace_beyging(b, by_case = "NF"):
            """ Change a beyging string to specify a different case """
            for case in ("NF", "ÞF", "ÞGF", "EF"):
                if case != by_case and case in b:
                    return b.replace(case, by_case)
            return b

        def sort_by_gr(m):
            """ Sort meanings having a definite article (greinir) after those that do not """
            return 1 if "gr" in m.beyging else 0

        # If this terminal doesn't have a 'gr' variant, prefer meanings in nominative
        # case that do not include 'gr'
        sort_func = None if self.has_variant("gr") else sort_by_gr

        # Lookup the same word stem but in the nominative case
        w = self.lookup_alternative(bin_db, replace_beyging, sort_func = sort_func)

        if self.text.isupper():
            # Original word was all upper case: convert result to upper case
            w = w.upper()
        elif self.text[0].isupper():
            # First letter was upper case: convert result accordingly
            w = w[0].upper() + w[1:]
        return w

    def _indefinite(self, bin_db):
        """ Look up the indefinite nominative form of a noun or adjective associated with this terminal """
        # Lookup the token in the BIN database
        if (not self.is_word) or self.is_literal:
            # Not a word, not a noun or already indefinite: return it as-is
            return self.text
        if self.cat not in { "no", "lo" }:
            return self.text
        if self.td.case_nf and ((self.cat == "no" and not self.td.variant_gr)
            or (self.cat == "lo" and not self.td.variant_vb)):
            # Already in nominative case, and indefinite in the case of a noun
            # or strong declination in the case of an adjective
            return self.text

        if not self.text:
            # print("self.text is empty, token is {0}, terminal is {1}".format(self.token, self.td.terminal))
            assert False

        def replace_beyging(b, by_case = "NF"):
            """ Change a beyging string to specify a different case, without the definitive article """
            for case in ("NF", "ÞF", "ÞGF", "EF"):
                if case != by_case and case in b:
                    return b.replace(case, by_case).replace("gr", "").replace("VB", "SB")
            # No case found: shouldn't really happen, but whatever
            return b.replace("gr", "").replace("VB", "SB")

        # Lookup the same word stem but in the nominative case
        w = self.lookup_alternative(bin_db, replace_beyging)
        return w

    def _canonical(self, bin_db):
        """ Look up the singular indefinite nominative form of a noun or adjective associated with this terminal """
        # Lookup the token in the BIN database
        if (not self.is_word) or self.is_literal:
            # Not a word, not a noun or already indefinite: return it as-is
            return self.text
        if self.cat not in { "no", "lo" }:
            return self.text
        if self.td.case_nf and self.td.number == "et" and ((self.cat == "no" and not self.td.variant_gr)
            or (self.cat == "lo" and not self.td.variant_vb)):
            # Already singular, nominative, indefinite (if noun)
            return self.text

        if not self.text:
            # print("self.text is empty, token is {0}, terminal is {1}".format(self.token, self.terminal))
            assert False

        def replace_beyging(b, by_case = "NF"):
            """ Change a 'beyging' string to specify a different case, without the definitive article """
            for case in ("NF", "ÞF", "ÞGF", "EF"):
                if case != by_case and case in b:
                    return b.replace(case, by_case).replace("FT", "ET").replace("gr", "").replace("VB", "SB")
            # No case found: shouldn't really happen, but whatever
            return b.replace("FT", "ET").replace("gr", "").replace("VB", "SB")

        # Lookup the same word stem but in the nominative case
        w = self.lookup_alternative(bin_db, replace_beyging)
        return w

    def root(self, state, params):
        """ Calculate the root form (stem) of this node's text """
        if self.root_cache is None:
            # Not already cached: look up in database
            bin_db = state["bin_db"]
            self.root_cache = self._root(bin_db)
        return self.root_cache

    def nominative(self, state, params):
        """ Calculate the nominative form of this node's text """
        if self.nominative_cache is None:
            # Not already cached: look up in database
            bin_db = state["bin_db"]
            self.nominative_cache = self._nominative(bin_db)
        return self.nominative_cache

    def indefinite(self, state, params):
        """ Calculate the nominative, indefinite form of this node's text """
        if self.indefinite_cache is None:
            # Not already cached: look up in database
            bin_db = state["bin_db"]
            self.indefinite_cache = self._indefinite(bin_db)
        return self.indefinite_cache

    def canonical(self, state, params):
        """ Calculate the singular, nominative, indefinite form of this node's text """
        if self.canonical_cache is None:
            # Not already cached: look up in database
            bin_db = state["bin_db"]
            self.canonical_cache = self._canonical(bin_db)
        return self.canonical_cache

    def string_self(self):
        return self.td.terminal + " <" + self.token + ">"

    def process(self, state, params):
        """ Prepare a result object to be passed up to enclosing nonterminals """
        assert not params  # A terminal node should not have parameters
        result = Result(self, state, None)  # No params
        result._terminal = self.td.terminal
        result._text = self.text
        result._token = self.token
        result._tokentype = self.tokentype
        return result

    def build_simple_tree(self, builder):
        """ Create a terminal node in a simple tree for this TerminalNode """
        d = dict(x=self.text, k=self.tokentype)
        if self.tokentype != "PUNCTUATION":
            # Terminal
            d["t"] = t = self.td.clean_terminal
            a = self.augmented_terminal
            if a and a != t:
                # We have an augmented terminal and it's different from the
                # pure grammar terminal: store it
                d["a"] = a
            else:
                d["a"] = t
            if t[0] == '"' or t[0] == "'":
                assert False, (
                    "Wrong terminal: {0}, text is '{1}', token {2}, tokentype {3}"
                    .format(self.td.terminal, self.text, self.token, self.tokentype)
                )
            # Category
            d["c"] = self.cat
            if self.tokentype == "WORD":
                # Stem: Don't evaluate it right away, because we may never
                # need it, and the lookup is expensive. Instead, return a
                # tuple that will be used later to look up the stem if and
                # when needed.
                d["s"] = self._lazy_eval_root()
                # !!! f and b fields missing
        builder.push_terminal(d)


class PersonNode(TerminalNode):

    """ Specialized TerminalNode for person terminals """

    def __init__(self, terminal, augmented_terminal, token, tokentype, aux, at_start):
        super().__init__(terminal, augmented_terminal, token, tokentype, aux, at_start)
        # Load the full names from the auxiliary JSON information
        gender = self.td.gender or None
        case = self.td.case or None
        fn_list = json.loads(aux) if aux else [] # List of tuples: (name, gender, case)
        # Collect the potential full names that are available in nominative
        # case and match the gender of the terminal
        self.fullnames = [ fn for fn, g, c in fn_list if (gender is None or g == gender) and (case is None or c == case) ]

    def _root(self, bin_db):
        """ Calculate the root (canonical) form of this person name """
        # If we already have a full name coming from the tokenizer, use it
        # (full name meaning that it includes the patronym/matronym even
        # if it was not present in the original token)
        # Start by checking whether we already have a matching full name,
        # i.e. one in nominative case and with the correct gender
        if self.fullnames:
            # We may have more than one matching full name, but we have no means
            # of knowing which one is correct, so we simply return the first one
            return self.fullnames[0]
        gender = self.td.gender
        case = self.td.case.upper()
        # Lookup the token in the BIN database
        # Look up each part of the name
        at_start = self.at_start
        name = []
        for part in self.text.split(" "):
            w, m = bin_db.lookup_word(part, at_start)
            at_start = False
            if m:
                m = [ x for x in m
                        if x.ordfl == gender and case in x.beyging and "ET" in x.beyging
                        # Do not accept 'Sigmund' as a valid stem for word forms that
                        # are identical with the stem 'Sigmundur'
                        and (x.stofn not in DisallowedNames.STEMS
                        or self.td.case not in DisallowedNames.STEMS[x.stofn])
                    ]
            if m:
                w = m[0].stofn
            name.append(w.replace("-", ""))
        return " ".join(name)

    def _nominative(self, bin_db):
        """ The nominative is identical to the root """
        return self._root(bin_db)

    def _indefinite(self, bin_db):
        """ The indefinite is identical to the nominative """
        return self._nominative(bin_db)

    def _canonical(self, bin_db):
        """ The canonical is identical to the nominative """
        return self._nominative(bin_db)

    def build_simple_tree(self, builder):
        """ Create a terminal node in a simple tree for this PersonNode """
        d = dict(x = self.text, k = self.tokentype)
        # Category = gender
        d["c"] = self.td.gender or self.td.cat
        # Stem
        d["s"] = self.root(builder.state, None)
        # Terminal
        d["t"] = self.td.terminal
        builder.push_terminal(d)


class NonterminalNode(Node):

    """ A Node corresponding to a nonterminal """

    def __init__(self, nonterminal):
        super().__init__()
        self.nt = nonterminal
        elems = nonterminal.split("_")
        # Calculate the base name of this nonterminal (without variants)
        self.nt_base = elems[0]
        self.variants = set(elems[1:])
        self.is_repeated = self.nt_base[-1] in _REPEAT_SUFFIXES

    def build_simple_tree(self, builder):
        builder.push_nonterminal(self.nt_base)
        # This builds the child nodes
        super().build_simple_tree(builder)
        builder.pop_nonterminal()

    @property
    def text(self):
        """ A nonterminal node has no text of its own """
        return ""

    def contained_text(self):
        """ Return a string consisting of the literal text of all
            descendants of this node, in depth-first order """
        return " ".join(d.text for d in self.descendants() if d.text)

    def has_nt_base(self, s):
        """ Does the node have the given nonterminal base name? """
        return self.nt_base == s

    def has_variant(self, s):
        """ Does the node have the given variant? """
        return s in self.variants

    def string_self(self):
        return self.nt

    def root(self, state, params):
        """ The root form of a nonterminal is a sequence of the root forms of its children (parameters) """
        return " ".join(p._root for p in params if p is not None and p._root)

    def nominative(self, state, params):
        """ The nominative form of a nonterminal is a sequence of the nominative forms of its children (parameters) """
        return " ".join(p._nominative for p in params if p is not None and p._nominative)

    def indefinite(self, state, params):
        """ The indefinite form of a nonterminal is a sequence of the indefinite forms of its children (parameters) """
        return " ".join(p._indefinite for p in params if p is not None and p._indefinite)

    def canonical(self, state, params):
        """ The canonical form of a nonterminal is a sequence of the canonical forms of its children (parameters) """
        return " ".join(p._canonical for p in params if p is not None and p._canonical)

    def process(self, state, params):
        """ Apply any requested processing to this node """
        result = Result(self, state, params)
        result._nonterminal = self.nt
        # Calculate the combined text rep of the results of the children
        result._text = " ".join(p._text for p in params if p is not None and p._text)
        for p in params:
            # Copy all user variables (attributes not starting with an underscore _)
            # coming from the children into the result
            if p is not None:
                result.copy_from(p)
        # Invoke a processor function for this nonterminal, if
        # present in the given processor module
        if params and not self.is_repeated:
            # Don't invoke if this is an epsilon nonterminal (i.e. has no children)
            processor = state["processor"]
            func = getattr(processor, self.nt_base, state["_default"]) if processor else None
            if func is not None:
                try:
                    func(self, params, result)
                except TypeError as ex:
                    print("Attempt to call {0}() in processor raised exception {1}"
                        .format(func.__qualname__, ex))
                    raise
        return result


class TreeBase:

    """ A tree corresponding to a single parsed article """

    # A map of terminal types to node constructors
    _TC = {
        "person" : PersonNode
    }

    def __init__(self):
        self.s = OrderedDict() # Sentence dictionary
        self.stack = None
        self.n = None # Index of current sentence
        self.at_start = False # First token of sentence?

    def __getitem__(self, n):
        """ Allow indexing to get sentence roots from the tree """
        return self.s[n]

    def __contains__(self, n):
        """ Allow query of sentence indices """
        return n in self.s

    def sentences(self):
        """ Enumerate the sentences in this tree """
        for ix, sent in self.s.items():
            yield ix, sent

    def simple_trees(self, nt_map = None, id_map = None, terminal_map = None):
        """ Generate simple trees out of the sentences in this tree """
        # Hack to allow nodes to access the BIN database
        with BIN_Db.get_db() as bin_db:
            state = dict(bin_db = bin_db)
            for ix, sent in self.s.items():
                builder = SimpleTreeBuilder(nt_map, id_map, terminal_map)
                builder.state = state
                sent.build_simple_tree(builder)
                yield ix, builder.tree

    def push(self, n, node):
        """ Add a node into the tree at the right level """
        if n == len(self.stack):
            # First child of parent
            if n:
                self.stack[n-1].set_child(node)
            self.stack.append(node)
        else:
            assert n < len(self.stack)
            # Next child of parent
            self.stack[n].set_next(node)
            self.stack[n] = node
            if n + 1 < len(self.stack):
                self.stack = self.stack[0:n + 1]

    def handle_R(self, n):
        """ Reynir version info """
        pass

    def handle_S(self, n):
        """ Start of sentence """
        self.n = n
        self.stack = []
        self.at_start = True

    def handle_Q(self, n):
        """ End of sentence """
        # Store the root of the sentence tree at the appropriate index
        # in the dictionary
        self.s[self.n] = self.stack[0]
        self.stack = None

    def handle_E(self, n):
        """ End of sentence with error """
        # Nothing stored
        assert self.n not in self.s
        self.stack = None

    def handle_P(self, n):
        """ Epsilon node: leave the parent nonterminal childless """
        pass

    @staticmethod
    def _parse_T(s):
        """ Parse a T (Terminal) descriptor """
        # The string s contains:
        # terminal "token" [TOKENTYPE] [auxiliary-json]

        # The terminal may itself be a single- or double-quoted string,
        # in which case it may contain underscores, colons and other
        # punctuation. It can then be followed by variant names,
        # separated by underscores. The \w regexp pattern matches
        # alpabetic characters as well as digits and underscores.
        if s[0] == "'":
            r = re.match(r'\'[^\']*\'\w*', s)
            terminal = r.group() if r else ""
            s = s[r.end() + 1:] if r else ""
        elif s[0] == '"':
            r = re.match(r'\"[^\"]*\"\w*', s)
            terminal = r.group() if r else ""
            s = s[r.end() + 1:] if r else ""
        else:
            a = s.split(' ', maxsplit = 1)
            terminal = a[0]
            s = a[1]
        # Retrieve token text
        r = re.match(r'\"[^\"]*\"', s)
        if r is None:
            # Compatibility: older versions used single quotes around token text
            r = re.match(r'\'[^\']*\'', s)
        token = r.group() if r else ""
        s = s[r.end() + 1:] if r else ""
        augmented_terminal = terminal
        if s:
            a = s.split(' ', maxsplit=1)
            tokentype = a[0]
            if tokentype[0].islower():
                # The following string is actually an augmented terminal,
                # corresponding to a word token
                augmented_terminal = tokentype
                tokentype = "WORD"
                aux = ""
            else:
                aux = a[1] if len(a) > 1 else "" # Auxiliary info (originally token.t2)
        else:
            # Default token type
            tokentype = "WORD"
            aux = ""
        # The 'cat' extracted here is actually the first part of the terminal
        # name, which is not the word category in all cases (for instance not
        # for literal terminals).
        cat = terminal.split("_", maxsplit = 1)[0]
        return (terminal, augmented_terminal, token, tokentype, aux, cat)

    def handle_T(self, n, s):
        """ Terminal """
        terminal, augmented_terminal, token, tokentype, aux, cat = self._parse_T(s)
        constructor = self._TC.get(cat, TerminalNode)
        self.push(n, constructor(terminal, augmented_terminal,
            token, tokentype, aux, self.at_start))
        self.at_start = False

    def handle_N(self, n, nonterminal):
        """ Nonterminal """
        self.push(n, NonterminalNode(nonterminal))

    def load(self, txt):
        """ Loads a tree from the text format stored by the scraper """
        for line in txt.split("\n"):
            if not line:
                continue
            a = line.split(' ', maxsplit = 1)
            if not a:
                continue
            code = a[0]
            n = int(code[1:])
            f = getattr(self, "handle_" + code[0], None)
            if f:
                if len(a) >= 2:
                    f(n, a[1])
                else:
                    f(n)
            else:
                assert False, "*** No handler for {0}".format(line)


class Tree(TreeBase):

    """ A processable tree corresponding to a single parsed article """

    def __init__(self, url = "", authority = 1.0):
        super().__init__()
        self.url = url
        self.authority = authority

    def visit_children(self, state, node):
        """ Visit the children of node, obtain results from them and pass them to the node """
        # First check whether the processor has a visit() method
        visit = state["_visit"]
        if visit is not None and not visit(state, node):
            # Call the visit() method and if it returns False, we do not visit this node
            # or its children
            return None
        return node.process(state, [ self.visit_children(state, child) for child in node.children() ])

    def process_sentence(self, state, tree):
        """ Process a single sentence tree """
        assert tree.nxt is None
        result = self.visit_children(state, tree)
        # Sentence processing completed:
        # Invoke a function called 'sentence(state, result)',
        # if present in the processor
        sentence = state["_sentence"]
        if sentence is not None:
            sentence(state, result)

    def process(self, session, processor, **kwargs):
        """ Process a tree for an entire article """
        # For each sentence in turn, do a depth-first traversal,
        # visiting each parent node after visiting its children
        # Initialize the running state that we keep between sentences

        article_begin = getattr(processor, "article_begin", None) if processor else None
        article_end = getattr(processor, "article_end", None) if processor else None
        sentence = getattr(processor, "sentence", None) if processor else None
        # If visit(state, node) returns False for a node, do not visit child nodes
        visit = getattr(processor, "visit", None) if processor else None
        # If no handler exists for a nonterminal, call default() instead
        default = getattr(processor, "default", None) if processor else None

        with BIN_Db.get_db() as bin_db:

            state = {
                "session": session,
                "processor": processor,
                "bin_db": bin_db,
                "url": self.url,
                "authority": self.authority,
                "_sentence": sentence,
                "_visit": visit,
                "_default": default,
                "index": 0
            }
            # Add state parameters passed via keyword arguments, if any
            state.update(kwargs)

            # Call the article_begin(state) function, if it exists
            if article_begin is not None:
                article_begin(state)
            # Process the (parsed) sentences in the article
            for index, tree in self.s.items():
                state["index"] = index
                self.process_sentence(state, tree)
            # Call the article_end(state) function, if it exists
            if article_end is not None:
                article_end(state)


class TreeGist(TreeBase):

    """ A gist of a tree corresponding to a single parsed article.
        A gist simply knows which sentences are present in the tree
        and what the error token index is for sentences that are not present. """

    def __init__(self):
        super().__init__()
        # Dictionary of error token indices for sentences that weren't successfully parsed
        self._err_index = dict()

    def err_index(self, n):
        """ Return the error token index for an unparsed sentence, if any, or None """
        return self._err_index.get(n)

    def push(self, n, node):
        """ This should not be invoked for a gist """
        assert False

    def handle_Q(self, n):
        """ End of sentence """
        self.s[self.n] = None # Simply note that the sentence is present without storing it
        self.stack = None

    def handle_E(self, n):
        """ End of sentence with error """
        super().handle_E(n)
        self._err_index[self.n] = n # Note the index of the error token

    def handle_T(self, n, s):
        """ Terminal """
        # No need to store anything for gists
        pass

    def handle_N(self, n, nonterminal):
        """ Nonterminal """
        # No need to store anything for gists
        pass


TreeToken = namedtuple('TreeToken', [ 'terminal', 'token', 'tokentype', 'aux', 'cat' ])

class TreeTokenList(TreeBase):

    """ A tree that allows easy iteration of its token/terminal matches """

    def __init__(self):
        super().__init__()

    def handle_Q(self, n):
        """ End of sentence """
        self.s[self.n] = self.stack
        self.stack = None

    def handle_T(self, n, s):
        """ Terminal """
        t = self._parse_T(s)
        # Append to token list for current sentence
        assert self.stack is not None
        self.stack.append(TreeToken(*t))

    def handle_N(self, n, nonterminal):
        """ Nonterminal """
        # No action required for token lists
        pass<|MERGE_RESOLUTION|>--- conflicted
+++ resolved
@@ -627,14 +627,8 @@
 
     """ A Node corresponding to a terminal """
 
-<<<<<<< HEAD
-    # Undeclinable word categories
-    _NOT_DECLINABLE = frozenset([ "ao", "eo", "spao", "tao", "fs", "st", "stt", "nhm" ])
-
-=======
     # Undeclinable terminal categories
     _NOT_DECLINABLE = frozenset([ "ao", "eo", "spao", "fs", "st", "stt", "nhm", "uh", "töl" ])
->>>>>>> 65a7543b
     _TD = dict() # Cache of terminal descriptors
 
     # Cache of word roots (stems) keyed by (word, at_start, terminal)
