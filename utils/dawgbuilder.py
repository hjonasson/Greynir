--- conflicted
+++ resolved
@@ -1,689 +1,3 @@
-<<<<<<< HEAD
-#!/usr/bin/env pypy
-# -*- coding: utf-8 -*-
-
-""" DAWG dictionary builder
-
-    Author: Vilhjalmur Thorsteinsson, 2014
-
-    DawgBuilder uses a Directed Acyclic Word Graph (DAWG)
-    to store a large set of words in an efficient structure in terms
-    of storage and speed.
-
-    The DAWG implementation is partially based on Steve Hanov's work
-    (see http://stevehanov.ca/blog/index.php?id=115), which references
-    a paper by Daciuk et al (http://www.aclweb.org/anthology/J00-1002.pdf).
-
-    This implementation compresses node sequences with single edges between
-    them into single multi-letter edges. It also removes redundant edges
-    to "pure" final nodes.
-
-    DawgBuilder reads a set of text input files containing plain words,
-    one word per line, and outputs a text file with a compressed
-    graph. This file is read by the DawgDictionary class; see
-    dawgdictionary.py
-
-    The output file is structured as a sequence of lines. Each line
-    represents a node in the graph and contains information about
-    outgoing edges from the node. Nodes are referred to by their
-    line number, where the starting root node is in line 1 and subsequent
-    nodes are numbered starting with 2.
-
-    A node (line) is represented as follows:
-
-    ['|']['_' prefix ':' nextnode]*
-
-    If the node is a final node (i.e. a valid word is completed at
-    the node), the first character in the line is
-    a vertical bar ('|') followed by an underscore.
-    The rest of the line is a sequence of edges where each edge
-    is described by a prefix string followed by a colon (':')
-    and the line number of the node following that edge. Edges are
-    separated by underscores ('_'). The prefix string can contain
-    embedded vertical bars indicating that the previous character was
-    a final character in a valid word.
-
-    Example:
-
-    The following input word list (cf. http://tinyurl.com/kvhbyo2):
-
-    car
-    cars
-    cat
-    cats
-    do
-    dog
-    dogs
-    done
-    ear
-    ears
-    eat
-    eats
-
-    generates this output graph:
-
-    do:3_ca:2_ea:2
-    t|s:0_r|s:0
-    |_g|s:0_ne:0
-
-    The root node in line 1 has three outgoing edges, "do" to node 3, "ca" to node 2, and "ea" to node 2.
-
-    Node 2 (in line 2) has two edges, "t|s" to node 0 and "r|s" to node 0. This means that "cat" and
-    "cats", "eat" and "eats" are valid words (on the first edge), as well as "car" and "cars",
-    "ear" and "ears" (on the second edge).
-
-    Node 3 (in line 3) is itself a final node, denoted by the vertical bar at the start of the line.
-    Thus, "do" (coming in from the root) is a valid word, but so are "dog" and "dogs" (on the first edge)
-    as well as "done" (on the second edge).
-
-    Dictionary structure:
-
-    Suppose the dictionary contains two words, 'word' and 'wolf'.
-    This is represented by Python data structures as follows:
-
-    root _Dawg -> {
-        'w': _DawgNode(final=False, edges -> {
-            'o': _DawgNode(final=False, edges -> {
-                'r': _DawgNode(final=False, edges -> {
-                    'd': _DawgNode(final=True, edges -> {})
-                    }),
-                'l': _DawgNode(final=False, edges -> {
-                    'f': _DawgNode(final=True, edges -> {})
-                    })
-                })
-            })
-        }
-
-"""
-
-import os
-import sys
-import codecs
-
-
-# Hack to make this Python program executable from the utils subdirectory
-basepath, _ = os.path.split(os.path.realpath(__file__))
-if basepath.endswith("/utils") or basepath.endswith("\\utils"):
-    basepath = basepath[0:-6]
-    sys.path.append(basepath)
-
-from dawgdictionary import DawgDictionary
-
-
-MAXLEN = 64
-
-def sortkey(s):
-    return s
-
-
-class _DawgNode:
-
-    """ A _DawgNode is a node in a Directed Acyclic Word Graph (DAWG).
-        It contains:
-            * a node identifier (a simple unique sequence number);
-            * a dictionary of edges (children) where each entry has a prefix
-                (following letter(s)) together with its child _DawgNode;
-            * and a Bool (final) indicating whether this node in the graph
-                also marks the end of a legal word.
-
-        A _DawgNode has a string representation which can be hashed to
-        determine whether it is identical to a previously encountered node,
-        i.e. whether it has the same final flag and the same edges with
-        prefixes leading to the same child nodes. This assumes
-        that the child nodes have already been subjected to the same
-        test, i.e. whether they are identical to previously encountered
-        nodes and, in that case, modified to point to the previous, identical
-        subgraph. Each graph layer can thus depend on the (shallow) comparisons
-        made in previous layers and deep comparisons are not necessary. This
-        is an important optimization when building the graph.
-
-    """
-
-    # Running count of node identifiers
-    # Zero is reserved for "None"
-    _nextid = 1
-
-    @staticmethod
-    def stringify_edges(edges):
-        """ Utility function to create a compact descriptor string and hashable key for node edges """
-        edges = [ prefix + u':' + (u'0' if node is None else str(node.id))
-            for prefix, node in edges.items() ]
-        return "_".join(edges)
-
-    def __init__(self):
-        self.id = _DawgNode._nextid
-        _DawgNode._nextid += 1
-        self.edges = dict()
-        self.final = False
-        self._strng = None # Cached string representation of this node
-        self._hash = None # Hash of the final flag and a shallow traversal of the edges
-
-    def __str__(self):
-        """ Return a string representation of this node, cached if possible """
-        if not self._strng:
-            # We don't have a cached string representation: create it
-            edges = _DawgNode.stringify_edges(self.edges)
-            self._strng = "|_" + edges if self.final else edges
-        return self._strng
-
-    def __hash__(self):
-        """ Return a hash of this node, cached if possible """
-        if self._hash is None:
-            # We don't have a cached hash: create it
-            self._hash = self.__str__().__hash__()
-        return self._hash
-
-    def __eq__(self, other):
-        """ Use string equality based on the string representation of nodes """
-        return self.__str__() == other.__str__()
-
-    def reset_id(self, newid):
-        """ Set a new id number for this node. This forces a reset of the cached data. """
-        self.id = newid
-        self._strng = None
-        self._hash = None
-
-
-class _Dawg:
-
-    def __init__(self):
-        self._lastword = u''
-        self._lastlen = 0
-        self._root = dict()
-        # Initialize empty list of starting dictionaries
-        self._dicts = [None] * MAXLEN
-        self._dicts[0] = self._root
-        # Initialize the result list of unique nodes
-        self._unique_nodes = dict()
-
-    def _collapse_branch(self, parent, prefix, node):
-        """ Attempt to collapse a single branch of the tree """
-
-        di = node.edges
-        assert di is not None
-
-        # If the node has no outgoing edges, it must be a final node.
-        # Optimize and reduce graph clutter by making the parent
-        # point to None instead.
-
-        if len(di) == 0:
-            assert node.final
-            # We don't need to put a vertical bar (final marker) at the end of the prefix; it's implicit
-            parent[prefix] = None
-            return
-
-        # Attempt to collapse simple chains of single-letter nodes
-        # with single outgoing edges into a single edge with a multi-letter prefix.
-        # If any of the chained nodes has a final marker, add a vertical bar '|' to
-        # the prefix instead.
-
-        if len(di) == 1:
-            # Only one child: we can collapse
-            lastd = None
-            tail = None
-            for ch, nx in di.items():
-                # There will only be one iteration of this loop
-                tail = ch
-                lastd = nx
-            # Delete the child node and put a string of prefix characters into the root instead
-            del parent[prefix]
-            if node.final:
-                tail = u'|' + tail
-            prefix += tail
-            parent[prefix] = lastd
-            node = lastd
-
-        # If a node with the same signature (key) has already been generated,
-        # i.e. having the same final flag and the same edges leading to the same
-        # child nodes, replace the edge leading to this node with an edge
-        # to the previously generated node.
-
-        if node in self._unique_nodes:
-            # Signature matches a previously generated node: replace the edge
-            parent[prefix] = self._unique_nodes[node]
-        else:
-            # This is a new, unique signature: store it in the dictionary of unique nodes
-            self._unique_nodes[node] = node
-
-    def _collapse(self, edges):
-        """ Collapse and optimize the edges in the parent dict """
-        # Iterate through the letter position and
-        # attempt to collapse all "simple" branches from it
-        for letter, node in edges.items():
-            if node:
-                self._collapse_branch(edges, letter, node)
-
-    def _collapse_to(self, divergence):
-        """ Collapse the tree backwards from the point of divergence """
-        j = self._lastlen
-        while j > divergence:
-            if self._dicts[j]:
-                # noinspection PyTypeChecker
-                self._collapse(self._dicts[j])
-                self._dicts[j] = None
-            j -= 1
-
-    def add_word(self, wrd):
-        """ Add a word to the DAWG.
-            Words are expected to arrive in sorted order.
-
-            As an example, we may have these three words arriving in sequence:
-
-            abbadísar
-            abbadísarinnar  [extends last word by 5 letters]
-            abbadísarstofa  [backtracks from last word by 5 letters]
-
-        """
-        # Sanity check: make sure the word is not too long
-        lenword = len(wrd)
-        if lenword >= MAXLEN:
-            raise ValueError("Word exceeds maximum length of {0} letters".format(MAXLEN))
-        if "_" in wrd or "|" in wrd or ":" in wrd:
-            print("Illegal character in word '{0}'; skipping".format(wrd))
-            return
-        # First see how many letters we have in common with the
-        # last word we processed
-        i = 0
-        while i < lenword and i < self._lastlen and wrd[i] == self._lastword[i]:
-            i += 1
-        # Start from the point of last divergence in the tree
-        # In the case of backtracking, collapse all previous outstanding branches
-        self._collapse_to(i)
-        # Add the (divergent) rest of the word
-        d = self._dicts[i] # Note that self._dicts[0] is self._root
-        nd = None
-        while i < lenword:
-            nd = _DawgNode()
-            # Add a new starting letter to the working dictionary,
-            # with a fresh node containing an empty dictionary of subsequent letters
-            d[wrd[i]] = nd
-            d = nd.edges
-            i += 1
-            self._dicts[i] = d
-        # We are at the node for the final letter in the word: mark it as such
-        if nd is not None:
-            nd.final = True
-        # Save our position to optimize the handling of the next word
-        self._lastword = wrd
-        self._lastlen = lenword
-
-    def finish(self):
-        """ Complete the optimization of the tree """
-        self._collapse_to(0)
-        self._lastword = u''
-        self._lastlen = 0
-        self._collapse(self._root)
-        # Renumber the nodes for a tidier graph and more compact output
-        # 1 is the line number of the root in text output files, so we start with 2
-        ix = 2
-        for n in self._unique_nodes.values():
-            if n is not None:
-                n.reset_id(ix)
-                ix += 1
-
-    def _dump_level(self, level, d):
-        """ Dump a level of the tree and continue into sublevels by recursion """
-        for ch, nx in d.items():
-            s = u' ' * level + ch
-            if nx and nx.final:
-                s += u'|'
-            s += u' ' * (50 - len(s))
-            s += nx.__str__()
-            print(s)
-            if nx and nx.edges:
-                self._dump_level(level + 1, nx.edges)
-
-    def dump(self):
-        """ Write a human-readable text representation of the DAWG to the standard output """
-        self._dump_level(0, self._root)
-        print("Total of {0} nodes and {1} edges with {2} prefix characters".format(self.num_unique_nodes(),
-            self.num_edges(), self.num_edge_chars()))
-        for ix, n in enumerate(self._unique_nodes.values()):
-            if n is not None:
-                # We don't use ix for the time being
-                print(u"Node {0}{1}".format(n.id, u"|" if n.final else u""))
-                for prefix, nd in n.edges.items():
-                    print(u"   Edge {0} to node {1}".format(prefix, 0 if nd is None else nd.id))
-
-    def num_unique_nodes(self):
-        """ Count the total number of unique nodes in the graph """
-        return len(self._unique_nodes)
-
-    def num_edges(self):
-        """ Count the total number of edges between unique nodes in the graph """
-        edges = 0
-        for n in self._unique_nodes.values():
-            if n is not None:
-                edges += len(n.edges)
-        return edges
-
-    def num_edge_chars(self):
-        """ Count the total number of edge prefix letters in the graph """
-        chars = 0
-        for n in self._unique_nodes.values():
-            if n is not None:
-                for prefix in n.edges:
-                    # Add the length of all prefixes to the edge, minus the vertical bar
-                    # '|' which indicates a final character within the prefix
-                    chars += len(prefix) - prefix.count(u'|')
-        return chars
-
-    def write_text(self, stream):
-        """ Write the optimized DAWG to a text stream """
-        print("Output graph has {0} nodes".format(len(self._unique_nodes))) # +1 to include the root in the node count
-        # We don't have to write node ids since they correspond to line numbers.
-        # The root is always in the first line and the first node after the root has id 2.
-        # Start with the root edges
-        stream.write(_DawgNode.stringify_edges(self._root) + u"\n")
-        for node in self._unique_nodes.values():
-            if node is not None:
-                stream.write(node.__str__() + u"\n")
-
-class DawgBuilder:
-
-    """ Creates a DAWG from word lists and writes the resulting
-        graph to binary or text files.
-
-        The word lists are assumed to be pre-sorted in ascending
-        lexicographic order. They are automatically merged during
-        processing to appear as one aggregated and sorted word list.
-    """
-
-    def __init__(self):
-        self._dawg = None
-
-    class _InFile(object):
-        """ InFile represents a single sorted input file. """
-
-        def __init__(self, relpath, fname):
-            self._eof = False
-            self._nxt = None
-            self._key = None # Sortkey for self._nxt
-            fpath = os.path.abspath(os.path.join(relpath, fname))
-            self._fin = codecs.open(fpath, mode='r', encoding='utf-8')
-            print(u"Opened input file {0}".format(fpath))
-            self._init()
-
-        def _init(self):
-            # Read the first word from the file to initialize the iteration
-            self.read_word()
-
-        def read_word(self):
-            """ Read lines until we have a legal word or EOF """
-            while True:
-                try:
-                    line = next(self._fin)
-                except StopIteration:
-                    # We're done with this file
-                    self._eof = True
-                    return False
-                if line.endswith(u'\r\n'):
-                    # Cut off trailing CRLF (Windows-style)
-                    line = line[0:-2]
-                elif line.endswith(u'\n'):
-                    # Cut off trailing LF (Unix-style)
-                    line = line[0:-1]
-                if line and len(line) < MAXLEN:
-                    # Valid word
-                    self._nxt = line
-                    self._key = sortkey(line)
-                    return True
-
-        def next_word(self):
-            """ Returns the next available word from this input file """
-            return None if self._eof else self._nxt
-
-        def next_key(self):
-            """ Returns the sort key of the next available word from this input file """
-            return None if self._eof else self._key
-
-        def has_word(self):
-            """ True if a word is available, or False if EOF has been reached """
-            return not self._eof
-
-        def close(self):
-            """ Close the associated file, if it is still open """
-            if self._fin is not None:
-                self._fin.close()
-            self._fin = None
-
-    class _InFileToBeSorted(_InFile):
-        """ InFileToBeSorted represents an input file that should be pre-sorted in memory """
-
-        def __init__(self, relpath, fname):
-            # Call base class constructor
-            super(DawgBuilder._InFileToBeSorted, self).__init__(relpath, fname)
-
-        def _init(self):
-            """ Read the entire file and pre-sort it """
-            self._list = []
-            self._index = 0
-            try:
-                for line in self._fin:
-                    if line.endswith(u'\r\n'):
-                        # Cut off trailing CRLF (Windows-style)
-                        line = line[0:-2]
-                    elif line.endswith(u'\n'):
-                        # Cut off trailing LF (Unix-style)
-                        line = line[0:-1]
-                    if line and len(line) < MAXLEN:
-                        # Valid word
-                        self._list.append(line)
-            except StopIteration:
-                pass
-            finally:
-                self._fin.close()
-                self._fin = None
-            self._len = len(self._list)
-            self._list.sort(key = sortkey)
-            # !!! DEBUG
-            #print(u"_InFileToBeSorted: content is:")
-            #for w in self._list:
-            #    print(u"" + w)
-            self.read_word()
-
-        def read_word(self):
-            if self._index >= self._len:
-                self._eof = True
-                return False
-            self._nxt = self._list[self._index]
-            self._key = sortkey(self._nxt)
-            self._index += 1
-            return True
-
-        def close(self):
-            """ Close the associated file, if it is still open """
-            pass
-
-    def _load(self, relpath, inputs, removals, filter_func):
-        """ Load word lists into the DAWG from one or more static text files,
-            assumed to be located in the relpath subdirectory.
-            The text files should contain one word per line,
-            encoded in UTF-8 format. Lines may end with CR/LF or LF only.
-            Upper or lower case should be consistent throughout.
-            All lower case is preferred. The words should appear in
-            ascending sort order within each file. The input files will
-            be merged in sorted order in the load process. Words found
-            in the removals file will be removed from the output.
-        """
-        self._dawg = _Dawg()
-        # Total number of words read from input files
-        incount = 0
-        # Total number of words written to output file
-        # (may be less than incount because of filtering or duplicates)
-        outcount = 0
-        # Total number of duplicate words found in input files
-        duplicates = 0
-        # Count removed words due to the removed word list
-        removed = 0
-        # Enforce strict ascending lexicographic order
-        lastword = None
-        lastkey = None
-        # Open the input files. The first (main) input file is assumed
-        # to be pre-sorted. Other input files are sorted in memory before
-        # being used.
-        infiles = [DawgBuilder._InFile(relpath, f) if ix == 0 else
-            DawgBuilder._InFileToBeSorted(relpath, f)
-            for ix, f in enumerate(inputs)]
-        # Open the removal file, if any
-        if removals is None:
-            removal = None
-        else:
-            removal = DawgBuilder._InFileToBeSorted(relpath, removals)
-        remove_key = None if removal is None else removal.next_key()
-        # Merge the inputs
-        while True:
-            smallest = None
-            # Find the smallest next word among the input files
-            for f in infiles:
-                if f.has_word():
-                    if smallest is None:
-                        smallest = f
-                        key_smallest = smallest.next_key()
-                    else:
-                        # Use the sort ordering of the current locale to compare words
-                        key_f = f.next_key()
-                        if key_f == key_smallest:
-                            # We have the same word in two files: make sure we don't add it twice
-                            f.read_word()
-                            incount += 1
-                            duplicates += 1
-                        elif key_f < key_smallest:
-                            # New smallest word
-                            smallest = f
-                            key_smallest = key_f
-            if smallest is None:
-                # All files exhausted: we're done
-                break
-            # We have the smallest word
-            word = smallest.next_word()
-            key = key_smallest
-            incount += 1
-            if lastkey and lastkey >= key:
-                # Something appears to be wrong with the input sort order.
-                # If it's a duplicate, we don't mind too much, but if it's out
-                # of order, display a warning
-                if lastkey > key:
-                    print(u"Warning: input files should be in ascending order, but \"{0}\" > \"{1}\"".format(lastword, word))
-                else:
-                    # Identical to previous word
-                    duplicates += 1
-            elif filter_func is None or filter_func(word):
-                # This word passes the filter: check the removal list, if any
-                while remove_key is not None and remove_key < key:
-                    # Skip past words in the removal file as needed
-                    removal.read_word()
-                    remove_key = removal.next_key()
-                if remove_key is not None and remove_key == key:
-                    # Found a word to be removed
-                    removal.read_word()
-                    remove_key = removal.next_key()
-                    removed += 1
-                else:
-                    # Not a word to be removed: add it to the graph
-                    self._dawg.add_word(word)
-                    outcount += 1
-                lastword = word
-                lastkey = key
-            if incount % 5000 == 0:
-                # Progress indicator
-                print ("{0}...".format(incount), end="\r")
-                sys.stdout.flush()
-            # Advance to the next word in the file we read from
-            smallest.read_word()
-        # Done merging: close all files
-        for f in infiles:
-            assert not f.has_word()
-            f.close()
-        # Complete and clean up
-        self._dawg.finish()
-        print("Finished loading {0} words, output {1} words, {2} duplicates skipped, {3} removed"
-            .format(incount, outcount, duplicates, removed))
-
-    def _output_text(self, relpath, output):
-        """ Write the DAWG to a text output file with extension '.text.dawg' """
-        assert self._dawg is not None
-        fname = os.path.abspath(os.path.join(relpath, output + u".text.dawg"))
-        with codecs.open(fname, mode='w', encoding='utf-8') as fout:
-            self._dawg.write_text(fout)
-
-    def build(self, inputs, output, relpath="resources", filter_func=None, removals=None):
-        """ Build a DAWG from input file(s) and write it to the output file(s) (potentially in multiple formats).
-            The input files are assumed to be individually sorted in correct ascending alphabetical
-            order. They will be merged in parallel into a single sorted stream and added to the DAWG.
-        """
-        # inputs is a list of input file names
-        # output is an output file name without file type suffix (extension);
-        # ".dawg" and ".text.dawg" will be appended depending on output formats
-        # relpath is a relative path to the input and output files
-        print("DawgBuilder starting...")
-        if (not inputs) or (not output):
-            # Nothing to do
-            print("No inputs or no output: Nothing to do")
-            return
-        self._load(relpath, inputs, removals, filter_func)
-        print("Outputting...")
-        self._output_text(relpath, output)
-        print("DawgBuilder done")
-
-
-# Filter functions
-# The resulting DAWG will include all words for which filter() returns True, and exclude others.
-# Useful for excluding long words or words containing "foreign" characters.
-
-# noinspection PyUnusedLocal
-def nofilter(word):
-    """ No filtering - include all input words in output graph """
-    return True
-
-
-import time
-
-def run_bin(with_pickle = False):
-    """ Build a DAWG from the files listed """
-    # This creates a DAWG from the full database of Icelandic words in
-    # 'Beygingarlýsing íslensks nútímamáls' (BIN).
-    # The words in ordalisti.add.txt are added to BIN, and words in
-    # ordalisti.remove.txt (known errors) are removed.
-    print(u"Starting DAWG build for Reynir")
-    db = DawgBuilder()
-    t0 = time.time()
-    db.build(
-        ["ordalisti.sorted.txt", "last.txt"], # Input files to be merged
-        "ordalisti", # Output file - full name will be ordalisti.text.dawg
-        os.path.join(basepath, "resources"), # Subfolder of input and output files
-        nofilter # Word filter function to apply
-    )
-    t1 = time.time()
-    print("Build took {0:.2f} seconds".format(t1 - t0))
-
-    # Test loading of DAWG
-    dawg = DawgDictionary()
-    fpath = os.path.abspath(os.path.join(basepath, "resources", "ordalisti.text.dawg"))
-    t0 = time.time()
-    dawg.load(fpath)
-    t1 = time.time()
-
-    print("DAWG loaded in {0:.2f} seconds".format(t1 - t0))
-
-    if with_pickle:
-        # Store DAWG as a Python cPickle file
-        t0 = time.time()
-        dawg.store_pickle(os.path.abspath(os.path.join(basepath, "resources", "ordalisti.dawg.pickle")))
-        t1 = time.time()
-
-        print("DAWG pickle file stored in {0:.2f} seconds".format(t1 - t0))
-
-    print("DAWG builder run complete")
-
-
-if __name__ == '__main__':
-
-    # Build the DAWG for the entire BIN wordlist
-    # !!! TODO: Allow specification of with_pickle using a command line argument
-    run_bin(with_pickle = False)
-
-=======
 #!/usr/bin/env pypy3
 
 """ DAWG dictionary builder
@@ -1573,5 +887,4 @@
     # DAWG to be correctly built, so we use Python's default one.
     # KEY_FUNC = strxfrm
     KEY_FUNC = lambda x: x
-    generate_dawgs()
->>>>>>> 65a7543b
+    generate_dawgs()