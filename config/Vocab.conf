
# Reynir: Natural language processing for Icelandic

# Copyright (C) 2017 Miðeind ehf.

#
# Vocab.conf
#
# Additions to the main BÍN dictionary
#

# !!! IMPORTANT !!!

# After modifying this file, be careful to run utils/vocab.py
# to regenerate the resources/ord.add.csv file - and then to
# run bincompress.py to update the resources/ord.compressed
# binary file.


[meanings]

# Orðmyndir til viðbótar BÍN
# Form: stofn ordmynd (default = stofn) ordfl fl (default ob) beyging (default -)

<<<<<<< HEAD
=======
þrefalt ao
fjórfalt ao
fimmfalt ao
tífalt ao
hundraðfalt ao
þúsundfalt ao

ekkert ao		# 'ég er ekkert allt of viss um þetta'
margs ao 		# 'ég varð margs vísari'
ótal ao 		# 'Um jólin koma út ótal bækur'
skömmu ao 		# 'Skömmu eftir þetta fór ég'
offari ao 		# 'Ég/þú/hún/þau fóru offari í þessu máli'
annarsvegar ao
hinsvegar ao
ennfremur ao
hvarvetna ao
kynferðislega ao
siðferðislega ao # 'siðferðilega' er ao í BÍN og 'siðferðislega' er lo
vonandi ao 		# 'Vonandi verður þetta lagað áður en skaði hlýst af'
nokkuð ao 		# 'Ég tel horfurnar vera nokkuð góðar'
ósköp ao 		# 'Það var ósköp eðlilegt að Jón færi'
nógu ao 		# 'þau voru orðin nógu stór til að borða sjálf'
óvenju ao 		# 'hann sagðist hafa spilað óvenju mikið í vor'
stuttu ao 		# 'Stuttu áður sagðist hann hafa farið út'
óhindrað ao 	# 'að fjármunir verði fluttir óhindrað úr landi'
annað ao 		# 'eftir það flutti hann eignir sínar annað'
umtalsvert ao 	# 'og þannig lækkað rekstrarkostnað umtalsvert'
öðruvísi ao     # 'að vernda konuna öðruvísi en með nálgunarbanni'
semsagt ao      # 'hann er semsagt farinn til útlanda'
utanhúss ao		# 'utanhúss þarf ýmislegt að gera'
innanhúss ao    # 'hann setti met í kúluvarpi innanhúss'
óvíða ao        # 'skuldirnar eru óvíða hærri í heiminum'
ótímabundið ao  # 'kvótunum er úthlutað ótímabundið'
ýmist ao        # 'ég starfa ýmist með sjúklingum eða alheilbrigðu fólki'
meðvitað ao     # 'ég tók meðvitað þá ákvörðun að hætta að reykja'
alvöru ao		# 'sjávarútvegur var eina alvöru útflutningsgreinin'
síðdegis ao     # 'síðdegis sendi Ólafur gögnin' - 'árdegis' er ao í BÍN
miðdegis ao
markvisst ao    # 'hafa markvisst lækkað skuldabyrði sína frá hruni'
fyrirfram ao    # 'hefur myndað sér fyrirfram skoðun'
tímabundið ao   # 'hvort tímabundið eigi að heimila frjálsa för'
endurgjaldslaust ao # 'Stórfyrirtækin gætu fengið aðgang að slíkum búnaði endurgjaldslaust'
hittiðfyrra tao # 'bækur komu út í hittiðfyrra'
hitteðfyrra tao	# 'bækur komu út í hitteðfyrra'

eins-og st 		# 'einsog ráðherrann orðaði það'

# Sjá http://malfar.arnastofnun.is/?p=10179

báðumegin ao
hinumegin ao
hvorumegin ao
öðrumegin ao

# Óbeygjanleg lýsingarorð

virðisaukandi lo 	# 'þetta er virðisaukandi starfsemi'
karlkyns lo 		# 'frægasti kvenkyns flugmaðurinn'
kvenkyns lo
lúxus lo			# 'þetta var lúxus aðbúnaður í alla staði'
fráfarandi lo		# 'þetta sagði fráfarandi formaður í ræðu sinni'

# Upphrópanir
amen uh
bless uh
bravó uh
bæ uh
ha uh
hallelúja uh
halló uh
hananú uh
hæ uh
húrra uh
iss uh
já uh
jæja uh
jú uh
jújú uh
nei uh
ó uh
skamm uh
suss uh
svei uh
takk uh
uss uh
va uh
vá uh
vei uh
úff uh

# Orðmyndin 'vegu' er ekki í BÍN, sbr. 'á marga vegu'

vegur   vegu    kk  alm ÞFFT2

# Lýsingarorðið 'ritstjórnarlegur' vantar í BÍN

# Lýsingarorðið 'þjóðréttarlegur' vantar í BÍN

# Hinir ýmsu karlar / hinar ýmsu konur / hin ýmsu börn

ýmis	ýmsu	fn	alm	KK-NFFT
ýmis	ýmsu	fn	alm	KK-ÞFFT
ýmis	ýmsu	fn	alm	KK-ÞGFFT
ýmis	ýmsu	fn	alm	KK-EFFT
ýmis	ýmsu	fn	alm	KVK-NFFT
ýmis	ýmsu	fn	alm	KVK-ÞFFT
ýmis	ýmsu	fn	alm	KVK-ÞGFFT
ýmis	ýmsu	fn	alm	KVK-EFFT
ýmis	ýmsu	fn	alm	HK-NFFT
ýmis	ýmsu	fn	alm	HK-ÞFFT
ýmis	ýmsu	fn	alm	HK-ÞGFFT
ýmis	ýmsu	fn	alm	HK-EFFT

# Taka á tilfelli þar sem 'kjörinn/kjörin/kjörið'
# er notað eins og sagnorðið 'kosinn/kosin/kosið'
# sbr. 'Margrét var kjörin stjórnarformaður'
# í stað 'kosin', 'valin', 'útnefnd'

kjósa kjörið    so alm GM-SAGNB
kjósa kjörinn   so alm LHÞT-SB-KK-NFET
kjósa kjörinn   so alm LHÞT-SB-KK-ÞFET
kjósa kjörnum   so alm LHÞT-SB-KK-ÞGFET
kjósa kjörins   so alm LHÞT-SB-KK-EFET
kjósa kjörnir   so alm LHÞT-SB-KK-NFFT
kjósa kjörna    so alm LHÞT-SB-KK-ÞFFT
kjósa kjörnum   so alm LHÞT-SB-KK-ÞGFFT
kjósa kjörinna  so alm LHÞT-SB-KK-EFFT
kjósa kjörin    so alm LHÞT-SB-KVK-NFET
kjósa kjörna    so alm LHÞT-SB-KVK-ÞFET
kjósa kjörinni  so alm LHÞT-SB-KVK-ÞGFET
kjósa kjörinnar so alm LHÞT-SB-KVK-EFET
kjósa kjörnar   so alm LHÞT-SB-KVK-NFFT
kjósa kjörnar   so alm LHÞT-SB-KVK-ÞFFT
kjósa kjörnum   so alm LHÞT-SB-KVK-ÞGFFT
kjósa kjörinna  so alm LHÞT-SB-KVK-EFFT
kjósa kjörið    so alm LHÞT-SB-HK-NFET
kjósa kjörið    so alm LHÞT-SB-HK-ÞFET
kjósa kjörnu    so alm LHÞT-SB-HK-ÞGFET
kjósa kjörins   so alm LHÞT-SB-HK-EFET
kjósa kjörin    so alm LHÞT-SB-HK-NFFT
kjósa kjörin    so alm LHÞT-SB-HK-ÞFFT
kjósa kjörnum   so alm LHÞT-SB-HK-ÞGFFT
kjósa kjörinna  so alm LHÞT-SB-HK-EFFT

# Sögnin 'að svífast' er aðeins í miðmynd í BÍN

svífast svifist   so alm GM-SAGNB
svífast svífðust  so alm GM-VH-ÞT-3P-FT
svífast svífðust  so alm GM-VH-ÞT-2P-FT
svífast svífðumst so alm GM-VH-ÞT-1P-FT
svífast svífðist  so alm GM-VH-ÞT-3P-ET
svífast svífðist  so alm GM-VH-ÞT-2P-ET
svífast svífðist  so alm GM-VH-ÞT-1P-ET
svífast svífist   so alm GM-VH-NT-3P-FT
svífast svífist   so alm GM-VH-NT-2P-FT
svífast svífumst  so alm GM-VH-NT-1P-FT
svífast svífist   so alm GM-VH-NT-3P-ET
svífast svífist   so alm GM-VH-NT-2P-ET
svífast svífist   so alm GM-VH-NT-1P-ET
svífast svifust   so alm GM-FH-ÞT-3P-FT
svífast svifust   so alm GM-FH-ÞT-2P-FT
svífast svifumst  so alm GM-FH-ÞT-1P-FT
svífast sveifst   so alm GM-FH-ÞT-3P-ET
svífast sveifst   so alm GM-FH-ÞT-2P-ET
svífast sveifst   so alm GM-FH-ÞT-1P-ET
svífast svífast   so alm GM-FH-NT-3P-FT
svífast svífist   so alm GM-FH-NT-2P-FT
svífast svífumst  so alm GM-FH-NT-1P-FT
svífast svífst    so alm GM-FH-NT-3P-ET
svífast svífst    so alm GM-FH-NT-2P-ET
svífast svífst    so alm GM-FH-NT-1P-ET
svífast svífast   so alm GM-NH

# Sögnin 'að saksækja' er ekki til í BÍN

saksækja saksækja   so alm GM-NH
saksækja saksótt    so alm GM-SAGNB
saksækja saksæki    so alm GM-FH-NT-1P-ET
saksækja saksækir   so alm GM-FH-NT-2P-ET
saksækja saksækir   so alm GM-FH-NT-3P-ET
saksækja saksækjum  so alm GM-FH-NT-1P-FT
saksækja saksækið   so alm GM-FH-NT-2P-FT
saksækja saksækja   so alm GM-FH-NT-3P-FT
saksækja saksótti   so alm GM-FH-ÞT-1P-ET
saksækja saksóttir  so alm GM-FH-ÞT-2P-ET
saksækja saksótti   so alm GM-FH-ÞT-3P-ET
saksækja saksóttum  so alm GM-FH-ÞT-1P-FT
saksækja saksóttuð  so alm GM-FH-ÞT-2P-FT
saksækja saksóttu   so alm GM-FH-ÞT-3P-FT

saksækja saksæki    so alm GM-VH-NT-1P-ET
saksækja saksækir   so alm GM-VH-NT-2P-ET
saksækja saksæki    so alm GM-VH-NT-3P-ET
saksækja saksækjum  so alm GM-VH-NT-1P-FT
saksækja saksækið   so alm GM-VH-NT-2P-FT
saksækja saksæki    so alm GM-VH-NT-3P-FT
saksækja saksækti   so alm GM-VH-ÞT-1P-ET
saksækja saksæktir  so alm GM-VH-ÞT-2P-ET
saksækja saksækti   so alm GM-VH-ÞT-3P-ET
saksækja saksæktum  so alm GM-VH-ÞT-1P-FT
saksækja saksæktuð  so alm GM-VH-ÞT-2P-FT
saksækja saksæktu   so alm GM-VH-ÞT-3P-FT

saksækja saksóttur   so alm LHÞT-SB-KK-NFET
saksækja saksóttan   so alm LHÞT-SB-KK-ÞFET
saksækja saksóttum   so alm LHÞT-SB-KK-ÞGFET
saksækja saksótts    so alm LHÞT-SB-KK-EFET
saksækja saksóttir   so alm LHÞT-SB-KK-NFFT
saksækja saksótta    so alm LHÞT-SB-KK-ÞFFT
saksækja saksóttum   so alm LHÞT-SB-KK-ÞGFFT
saksækja saksóttra   so alm LHÞT-SB-KK-EFFT
saksækja saksótt     so alm LHÞT-SB-KVK-NFET
saksækja saksótta    so alm LHÞT-SB-KVK-ÞFET
saksækja saksóttri   so alm LHÞT-SB-KVK-ÞGFET
saksækja saksóttrar  so alm LHÞT-SB-KVK-EFET
saksækja saksóttar   so alm LHÞT-SB-KVK-NFFT
saksækja saksóttar   so alm LHÞT-SB-KVK-ÞFFT
saksækja saksóttum   so alm LHÞT-SB-KVK-ÞGFFT
saksækja saksóttra   so alm LHÞT-SB-KVK-EFFT
saksækja saksótt     so alm LHÞT-SB-HK-NFET
saksækja saksótt     so alm LHÞT-SB-HK-ÞFET
saksækja saksóttu    so alm LHÞT-SB-HK-ÞGFET
saksækja saksótts    so alm LHÞT-SB-HK-EFET
saksækja saksótt     so alm LHÞT-SB-HK-NFFT
saksækja saksótt     so alm LHÞT-SB-HK-ÞFFT
saksækja saksóttum   so alm LHÞT-SB-HK-ÞGFFT
saksækja saksóttra   so alm LHÞT-SB-HK-EFFT

# Sögnin 'að tagga' er ekki til í BÍN

tagga tagga   	so alm GM-NH
tagga taggað    so alm GM-SAGNB
tagga tagga    	so alm GM-FH-NT-1P-ET
tagga taggar   	so alm GM-FH-NT-2P-ET
tagga taggar   	so alm GM-FH-NT-3P-ET
tagga töggum  	so alm GM-FH-NT-1P-FT
tagga taggið   	so alm GM-FH-NT-2P-FT
tagga tagga   	so alm GM-FH-NT-3P-FT
tagga taggaði   so alm GM-FH-ÞT-1P-ET
tagga taggaðir  so alm GM-FH-ÞT-2P-ET
tagga taggaði   so alm GM-FH-ÞT-3P-ET
tagga tögguðum  so alm GM-FH-ÞT-1P-FT
tagga tögguðuð  so alm GM-FH-ÞT-2P-FT
tagga tögguðu   so alm GM-FH-ÞT-3P-FT

tagga tagga    	so alm GM-VH-NT-1P-ET
tagga taggar   	so alm GM-VH-NT-2P-ET
tagga taggar    so alm GM-VH-NT-3P-ET
tagga töggum  	so alm GM-VH-NT-1P-FT
tagga taggið   	so alm GM-VH-NT-2P-FT
tagga tagga    	so alm GM-VH-NT-3P-FT
tagga taggaði   so alm GM-VH-ÞT-1P-ET
tagga taggaðir  so alm GM-VH-ÞT-2P-ET
tagga taggaði   so alm GM-VH-ÞT-3P-ET
tagga tögguðum  so alm GM-VH-ÞT-1P-FT
tagga tögguðuð  so alm GM-VH-ÞT-2P-FT
tagga tögguðu   so alm GM-VH-ÞT-3P-FT

tagga taggaður   so alm LHÞT-SB-KK-NFET
tagga taggaðan   so alm LHÞT-SB-KK-ÞFET
tagga tögguðum   so alm LHÞT-SB-KK-ÞGFET
tagga taggaðs    so alm LHÞT-SB-KK-EFET
tagga taggaðir   so alm LHÞT-SB-KK-NFFT
tagga taggaða    so alm LHÞT-SB-KK-ÞFFT
tagga tögguðum   so alm LHÞT-SB-KK-ÞGFFT
tagga taggaðra   so alm LHÞT-SB-KK-EFFT
tagga tögguð     so alm LHÞT-SB-KVK-NFET
tagga taggaða    so alm LHÞT-SB-KVK-ÞFET
tagga taggaðri   so alm LHÞT-SB-KVK-ÞGFET
tagga taggaðrar  so alm LHÞT-SB-KVK-EFET
tagga taggaðar   so alm LHÞT-SB-KVK-NFFT
tagga taggaðar   so alm LHÞT-SB-KVK-ÞFFT
tagga tögguðum   so alm LHÞT-SB-KVK-ÞGFFT
tagga taggaðra   so alm LHÞT-SB-KVK-EFFT
tagga taggað     so alm LHÞT-SB-HK-NFET
tagga taggað     so alm LHÞT-SB-HK-ÞFET
tagga tögguðu    so alm LHÞT-SB-HK-ÞGFET
tagga taggaðs    so alm LHÞT-SB-HK-EFET
tagga tögguð     so alm LHÞT-SB-HK-NFFT
tagga tögguð     so alm LHÞT-SB-HK-ÞFFT
tagga tögguðum   so alm LHÞT-SB-HK-ÞGFFT
tagga taggaðra   so alm LHÞT-SB-HK-EFFT


# Nafnorðið 'gagnsæi' er í BÍN en ekki 'gegnsæi'

gegnsæi gegnsæi     hk alm NFET
gegnsæi gegnsæið    hk alm NFETgr
gegnsæi gegnsæi     hk alm ÞFET
gegnsæi gegnsæið    hk alm ÞFETgr
gegnsæi gegnsæi     hk alm ÞGFET
gegnsæi gegnsæinu   hk alm ÞGFETgr
gegnsæi gegnsæis    hk alm EFET
gegnsæi gegnsæisins hk alm EFETgr
>>>>>>> 65a7543b

# Nafnorðið 'hagkvæmni' er í BÍN en ekki 'óhagkvæmni'

ó-hagkvæmni kvk
ó-sjálfbærni kvk
ó-kvikur lo

# 'Facebooksíða' er ekki í BÍN

Facebook-síða kvk

<<<<<<< HEAD
# !!! TODO 'ígrundaður' vantar sem lo - er í BÍN sem so lhþt
# !!! en 'þessi illa ígrundaða ákvörðun' þáttast ekki þar sem lo vantar

=======
# 'stefndi' og 'ákærði' eru ekki í BÍN sem nafnorð

stefndi		stefndi		kk	alm NFET
stefndi		stefnda		kk	alm ÞFET
stefndi 	stefnda		kk	alm ÞGFET
stefndi     stefnda     kk  alm EFET
stefndi		stefndu		kk	alm NFFT
stefndi		stefndu		kk	alm ÞFFT
stefndi 	stefndu		kk	alm ÞGFFT
stefndi     stefndu     kk  alm EFFT

ákærði		ákærði		kk	alm	NFET
ákærði		ákærða		kk	alm	ÞFET
ákærði		ákærða		kk	alm	ÞGFET
ákærði		ákærða		kk	alm EFET
ákærði		ákærðu		kk	alm NFFT
ákærði		ákærðu		kk	alm ÞFFT
ákærði		ákærðu		kk	alm ÞGFFT
ákærði		ákærðu		kk	alm EFFT

# 'Uppvakningur' vantar í BÍN

uppvakningur	uppvakningur	kk	alm NFET
uppvakningur	uppvakning		kk	alm ÞFET
uppvakningur	uppvakningi		kk	alm ÞGFET
uppvakningur	uppvaknings		kk	alm EFET
uppvakningur	uppvakningar	kk	alm NFFT
uppvakningur	uppvakninga		kk	alm ÞFFT
uppvakningur	uppvakningum	kk	alm ÞGFFT
uppvakningur	uppvakninga		kk	alm EFFT

uppvakningur	uppvakningurinn	kk	alm NFETgr
uppvakningur	uppvakninginn	kk	alm ÞFETgr
uppvakningur	uppvakningnum	kk	alm ÞGFETgr
uppvakningur	uppvakningsins	kk	alm EFETgr
uppvakningur	uppvakningarnir	kk	alm NFFTgr
uppvakningur	uppvakningana	kk	alm ÞFFTgr
uppvakningur	uppvakningunum	kk	alm ÞGFFTgr
uppvakningur	uppvakninganna	kk	alm EFFTgr

# 'Tryggingataki' vantar í BÍN

tryggingataki	tryggingataki		kk	alm NFET
tryggingataki	tryggingataka		kk	alm ÞFET
tryggingataki	tryggingataka		kk	alm ÞGFET
tryggingataki	tryggingataka		kk	alm EFET
tryggingataki	tryggingatakar		kk	alm NFFT
tryggingataki	tryggingataka		kk	alm ÞFFT
tryggingataki	tryggingatökum		kk	alm ÞGFFT
tryggingataki	tryggingataka		kk	alm EFFT

tryggingataki	tryggingatakinn		kk	alm NFETgr
tryggingataki	tryggingatakann		kk	alm ÞFETgr
tryggingataki	tryggingatakanum	kk	alm ÞGFETgr
tryggingataki	tryggingatakans		kk	alm EFETgr
tryggingataki	tryggingatakarnir	kk	alm NFFTgr
tryggingataki	tryggingatakana		kk	alm ÞFFTgr
tryggingataki	tryggingatökunum	kk	alm ÞGFFTgr
tryggingataki	tryggingatakanna	kk	alm EFFTgr

# 'Vátryggingataki' vantar í BÍN

vátryggingataki	vátryggingataki		kk	alm NFET
vátryggingataki	vátryggingataka		kk	alm ÞFET
vátryggingataki	vátryggingataka		kk	alm ÞGFET
vátryggingataki	vátryggingataka		kk	alm EFET
vátryggingataki	vátryggingatakar	kk	alm NFFT
vátryggingataki	vátryggingataka		kk	alm ÞFFT
vátryggingataki	vátryggingatökum	kk	alm ÞGFFT
vátryggingataki	vátryggingataka		kk	alm EFFT

vátryggingataki	vátryggingatakinn	kk	alm NFETgr
vátryggingataki	vátryggingatakann	kk	alm ÞFETgr
vátryggingataki	vátryggingatakanum	kk	alm ÞGFETgr
vátryggingataki	vátryggingatakans	kk	alm EFETgr
vátryggingataki	vátryggingatakarnir	kk	alm NFFTgr
vátryggingataki	vátryggingatakana	kk	alm ÞFFTgr
vátryggingataki	vátryggingatökunum	kk	alm ÞGFFTgr
vátryggingataki	vátryggingatakanna	kk	alm EFFTgr

# 'Innihaldsleysi' vantar í BÍN

innihaldsleysi	innihaldsleysi		hk	alm NFET
innihaldsleysi	innihaldsleysi		hk	alm ÞFET
innihaldsleysi	innihaldsleysi		hk	alm ÞGFET
innihaldsleysi	innihaldsleysis		hk	alm EFET
innihaldsleysi	innihaldsleysið		hk	alm NFETgr
innihaldsleysi	innihaldsleysið		hk	alm ÞFETgr
innihaldsleysi	innihaldsleysinu	hk	alm ÞGFETgr
innihaldsleysi	innihaldsleysisins	hk	alm EFETgr

# 'Álitshnekkir' vantar í BÍN

álitshnekkir	álitshnekkir	kk	alm NFET
álitshnekkir	álitshnekki		kk	alm ÞFET
álitshnekkir	álitshnekki		kk	alm ÞGFET
álitshnekkir	álitshnekks		kk	alm EFET
álitshnekkir	álitshnekkjar	kk	alm EFET2
álitshnekkir	álitshnekkir	kk	alm NFFT
álitshnekkir	álitshnekki		kk	alm ÞFFT
álitshnekkir	álitshnekkjum	kk	alm ÞGFFT
álitshnekkir	álitshnekkja	kk	alm EFFT

álitshnekkir	álitshnekkirinn	kk	alm NFETgr
álitshnekkir	álitshnekkinn	kk	alm ÞFETgr
álitshnekkir	álitshnekknum	kk	alm ÞGFETgr
álitshnekkir	álitshnekksins	kk	alm EFETgr
álitshnekkir	álitshnekkjarins	kk	alm EFETgr2
álitshnekkir	álitshnekkirnir	kk	alm NFFTgr
álitshnekkir	álitshnekkina	kk	alm ÞFFTgr
álitshnekkir	álitshnekkjunum	kk	alm ÞGFFTgr
álitshnekkir	álitshnekkjanna	kk	alm EFFTgr

# 'Milljarðamæringur' vantar í BÍN

milljarðamæringur  milljarðamæringur     kk  alm  NFET
milljarðamæringur  milljarðamæringurinn  kk  alm  NFETgr
milljarðamæringur  milljarðamæring       kk  alm  ÞFET
milljarðamæringur  milljarðamæringinn    kk  alm  ÞFETgr
milljarðamæringur  milljarðamæringi      kk  alm  ÞGFET
milljarðamæringur  milljarðamæringnum    kk  alm  ÞGFETgr
milljarðamæringur  milljarðamærings      kk  alm  EFET
milljarðamæringur  milljarðamæringsins   kk  alm  EFETgr

milljarðamæringur  milljarðamæringar     kk  alm  NFFT
milljarðamæringur  milljarðamæringarnir  kk  alm  NFFTgr
milljarðamæringur  milljarðamæringa      kk  alm  ÞFFT
milljarðamæringur  milljarðamæringana    kk  alm  ÞFFTgr
milljarðamæringur  milljarðamæringum     kk  alm  ÞGFFT
milljarðamæringur  milljarðamæringunum   kk  alm  ÞGFFTgr
milljarðamæringur  milljarðamæringa      kk  alm  EFFT
milljarðamæringur  milljarðamæringanna   kk  alm  EFFTgr

# 'íslamisti' vantar í BÍN

íslamisti   íslamistanna   kk  alm  EFFTgr
íslamisti   íslamista      kk  alm  EFFT
íslamisti   íslamistunum   kk  alm  ÞGFFTgr
íslamisti   íslamistum     kk  alm  ÞGFFT
íslamisti   íslamistana    kk  alm  ÞFFTgr
íslamisti   íslamista      kk  alm  ÞFFT
íslamisti   íslamistarnir  kk  alm  NFFTgr
íslamisti   íslamistar     kk  alm  NFFT
íslamisti   íslamistans    kk  alm  EFETgr
íslamisti   íslamista      kk  alm  EFET
íslamisti   íslamistanum   kk  alm  ÞGFETgr
íslamisti   íslamista      kk  alm  ÞGFET
íslamisti   íslamistann    kk  alm  ÞFETgr
íslamisti   íslamista      kk  alm  ÞFET
íslamisti   íslamistinn    kk  alm  NFETgr
íslamisti   íslamisti      kk  alm  NFET

# 'popúlismi' vantar í BÍN (en 'popúlisti' er þar)

popúlismi   popúlismi      kk  alm  NFET
popúlismi   popúlisma      kk  alm  ÞFET
popúlismi   popúlisma      kk  alm  ÞGFET
popúlismi   popúlisma      kk  alm  EFET
popúlismi   popúlisminn    kk  alm  NFETgr
popúlismi   popúlismann    kk  alm  ÞFETgr
popúlismi   popúlismanum   kk  alm  ÞGFETgr
popúlismi   popúlismans    kk  alm  EFETgr

# 'bissness' vantar í BÍN

bissness 	bissness		kk	alm	NFET
bissness 	bissness		kk	alm	ÞFET
bissness 	bissness		kk	alm	ÞGFET
bissness 	bissness		kk	alm	EFET
bissness 	bissnessinn		kk	alm	NFETgr
bissness 	bissnessinn		kk	alm	ÞFETgr
bissness 	bissnessinum	kk	alm	ÞGFETgr
bissness 	bissnessins		kk	alm	EFETgr

# 'lækkanir' vantar í fleirtölu - 'hækkanir' eru hins vegar í BÍN

lækkun  	lækkananna    	kvk alm EFFTgr
lækkun  	lækkana       	kvk alm EFFT
lækkun  	lækkununum    	kvk alm ÞGFFTgr
lækkun  	lækkunum      	kvk alm ÞGFFT
lækkun  	lækkanirnar   	kvk alm ÞFFTgr
lækkun  	lækkanir      	kvk alm ÞFFT
lækkun  	lækkanirnar   	kvk alm NFFTgr
lækkun  	lækkanir      	kvk alm NFFT

# !!! TODO 'ígrundaður' vantar sem lo - er í BÍN sem so lhþt
# !!! en 'þessi illa ígrundaða ákvörðun' þáttast ekki þar sem lo vantar

# Nafnið 'Hellen' vantar í BÍN

Hellen		Hellen		kvk	ism NFET
Hellen		Hellen		kvk	ism ÞFET
Hellen		Hellen		kvk ism	ÞGFET
Hellen		Hellenar	kvk ism EFET

# Nafnið 'Sema' vantar í BÍN

Sema		Sema		kvk	ism NFET
Sema		Semu		kvk	ism ÞFET
Sema		Semu		kvk ism	ÞGFET
Sema		Semu		kvk ism EFET

# Nafnið 'Eliza' vantar í BÍN

Eliza		Eliza		kvk	ism NFET
Eliza		Elizu		kvk	ism ÞFET
Eliza		Elizu		kvk ism	ÞGFET
Eliza		Elizu		kvk ism EFET

# Nafnið 'Bubbi' vantar í BÍN (!)

Bubbi		Bubbi		kk	ism NFET
Bubbi		Bubba		kk	ism ÞFET
Bubbi		Bubba		kk 	ism	ÞGFET
Bubbi		Bubba		kk 	ism EFET

# Nafnið 'Teddi' vantar í BÍN

Teddi		Teddi		kk	ism NFET
Teddi		Tedda		kk	ism ÞFET
Teddi		Tedda		kk 	ism	ÞGFET
Teddi		Tedda		kk 	ism EFET

# Nafnið 'Manuela' vantar í BÍN

Manuela		Manuela		kvk		ism NFET
Manuela		Manuelu		kvk		ism ÞFET
Manuela		Manuelu		kvk 	ism	ÞGFET
Manuela		Manuelu		kvk 	ism EFET

# 'Líbanon' er stundum notað í eignarfalli ('ég hitti forsætisráðherra Líbanon')
Líbanon		Líbanon		hk  lönd EFET2

# Bæta við 'Seðlabanki' með stórum staf

Seðlabanki  Seðlabankans   kk  entity  EFETgr
Seðlabanki  Seðlabanka     kk  entity  EFET
Seðlabanki  Seðlabankanum  kk  entity  ÞGFETgr
Seðlabanki  Seðlabanka     kk  entity  ÞGFET
Seðlabanki  Seðlabankann   kk  entity  ÞFETgr
Seðlabanki  Seðlabanka     kk  entity  ÞFET
Seðlabanki  Seðlabankinn   kk  entity  NFETgr
Seðlabanki  Seðlabanki     kk  entity  NFET

# Bæta við nafnorðinu 'Fram' með stórum staf, þ.e. íþróttafélaginu

Fram  Fram     hk  entity  EFET
Fram  Fram     hk  entity  ÞGFET
Fram  Fram     hk  entity  ÞFET
Fram  Fram     hk  entity  NFET

# Bæta við Pírötum með stórum staf, þ.e. stjórnmálaflokknum

Pírati Pírati   kk  entity  NFET
Pírati Pírata   kk  entity  ÞFET
Pírati Pírata   kk  entity  ÞGFET
Pírati Pírata   kk  entity  EFET

Pírati Píratar  kk  entity  NFFT
Pírati Pírata   kk  entity  ÞFFT
Pírati Pírötum  kk  entity  ÞGFFT
Pírati Pírata   kk  entity  EFFT

trjágreining  trjágreininganna     kvk  alm  EFFTgr
trjágreining  trjágreininga        kvk  alm  EFFT
trjágreining  trjágreiningunum     kvk  alm  ÞGFFTgr
trjágreining  trjágreiningum       kvk  alm  ÞGFFT
trjágreining  trjágreiningarnar    kvk  alm  ÞFFTgr
trjágreining  trjágreiningar       kvk  alm  ÞFFT
trjágreining  trjágreiningarnar    kvk  alm  NFFTgr
trjágreining  trjágreiningar       kvk  alm  NFFT
trjágreining  trjágreiningarinnar  kvk  alm  EFETgr
trjágreining  trjágreiningar       kvk  alm  EFET
trjágreining  trjágreiningunni     kvk  alm  ÞGFETgr
trjágreining  trjágreiningu        kvk  alm  ÞGFET
trjágreining  trjágreininguna      kvk  alm  ÞFETgr
trjágreining  trjágreiningu        kvk  alm  ÞFET
trjágreining  trjágreiningin       kvk  alm  NFETgr
trjágreining  trjágreining         kvk  alm  NFET

# 'tíst' vantar í fleirtölu

tíst  tíst      hk  alm  NFFT
tíst  tíst      hk  alm  ÞFFT
tíst  tístum    hk  alm  ÞGFFT
tíst  tísta     hk  alm  EFFT
tíst  tístin    hk  alm  NFFTgr
tíst  tístin    hk  alm  ÞFFTgr
tíst  tístunum  hk  alm  ÞGFFTgr
tíst  tístanna  hk  alm  EFFTgr

# 'sjálfa' (e. selfie)

sjálfa	sjálfa		kvk	alm	NFET
sjálfa	sjálfu		kvk	alm	ÞFET
sjálfa	sjálfu		kvk	alm	ÞGFET
sjálfa	sjálfu		kvk	alm	EFET
sjálfa	sjálfan		kvk	alm	NFETgr
sjálfa	sjálfuna	kvk	alm	ÞFETgr
sjálfa	sjálfunni	kvk	alm	ÞGFETgr
sjálfa	sjálfunnar	kvk	alm	EFETgr
sjálfa	sjálfur		kvk	alm	NFFT
sjálfa	sjálfur		kvk	alm	ÞFFT
sjálfa	sjálfum		kvk	alm	ÞGFFT
sjálfa	sjálfa		kvk	alm	EFFT
sjálfa	sjálfurnar	kvk	alm	NFFTgr
sjálfa	sjálfurnar	kvk	alm	ÞFFTgr
sjálfa	sjálfunum	kvk	alm	ÞGFFTgr
sjálfa	sjálfanna	kvk	alm	EFFTgr

# 'bráðabirgðauppgjör' vantar í fleirtölu

bráðabirgðauppgjör bráðabirgðauppgjör     hk alm NFFT
bráðabirgðauppgjör bráðabirgðauppgjör     hk alm ÞFFT
bráðabirgðauppgjör bráðabirgðauppgjörum   hk alm ÞGFFT
bráðabirgðauppgjör bráðabirgðauppgjöra    hk alm EFFT
bráðabirgðauppgjör bráðabirgðauppgjörin   hk alm NFFTgr
bráðabirgðauppgjör bráðabirgðauppgjörin   hk alm ÞFFTgr
bráðabirgðauppgjör bráðabirgðauppgjörunum hk alm ÞGFFTgr
bráðabirgðauppgjör bráðabirgðauppgjöranna hk alm EFFTgr

# Leyfa 'Ágústar' í eignarfalli

Ágúst		Ágústar		kk 	ism	EFET2
>>>>>>> 65a7543b

# 'Viðskiptaflétta' er ekki í BÍN og samsetningar-algrímið skilur
# það sem við-skipt-aflétta

viðskipta-flétta kvk

# Lýsingarorðið "handstýrðu" er til í BÍN og kemur í veg fyrir að
# sagnorðið sé myndað úr hand+stýrðu

hand-stýra so

# Fleiri samsett orð sem sjálfvirka algrímið skilur ekki rétt

samgöngu-truflun kvk
samgöngu-slys hk
samgöngu-yfirvald hk
samgöngu-framkvæmd kvk
samgöngu-stofnun kvk
samgöngu-stjóri kk
samgöngu-vandi kk
tíða-far hk
Tæ-land hk
bandaríkja-dalur kk
kven-leiðtogi kk
sam-nemandi kk
koltví-oxíð hk
augn-rannsókn kvk
inter-net hk
heildar-eign kvk
húsnæðis-kaup hk
dagskrár-vald hk
milli-lenda so
van-efna so
júmbó-þota kvk
Kópavogs-völlur kk
afmælis-kort hk
íslams-trú kvk
jarð-minjar kvk
lím-borði kk
lýðræðis-kreppa kvk
tekjuskatts-kerfi hk
rekstrar-ár hk
líkams-vöxtur kk
líkams-virðing kvk
líkams-rannsókn kvk
líkams-leit kvk
líkams-smánun kvk
augn-förðun kvk
kven-fyrirlitning kvk
kven-líkami kk
sím-hlerun kvk
ríkis-kaup hk
loftslags-mál hk # Annars skipt sem 'loft-slagsmál' :-)
augn-samband hk
fjór-flokkur kk
fjárfestingar-eign kvk
uppsjávar-skip hk
flug-sæti hk
stjarn-eðlisfræðingur kk
innanlands-völlur kk
pappírs-vinna kvk
marg-umræddur lo
marg-yfirlýstur lo
álags-tími kk # Annars skipt sem álag-stími
sí-brot hk
tví-skráning kvk

<|MERGE_RESOLUTION|>--- conflicted
+++ resolved
@@ -22,8 +22,6 @@
 # Orðmyndir til viðbótar BÍN
 # Form: stofn ordmynd (default = stofn) ordfl fl (default ob) beyging (default -)
 
-<<<<<<< HEAD
-=======
 þrefalt ao
 fjórfalt ao
 fimmfalt ao
@@ -318,7 +316,6 @@
 gegnsæi gegnsæinu   hk alm ÞGFETgr
 gegnsæi gegnsæis    hk alm EFET
 gegnsæi gegnsæisins hk alm EFETgr
->>>>>>> 65a7543b
 
 # Nafnorðið 'hagkvæmni' er í BÍN en ekki 'óhagkvæmni'
 
@@ -326,15 +323,79 @@
 ó-sjálfbærni kvk
 ó-kvikur lo
 
+# Nafnorðið 'samgöngumáti' vantar í BÍN
+
+samgöngumáti samgöngumáti      kk alm NFET
+samgöngumáti samgöngumátinn    kk alm NFETgr
+samgöngumáti samgöngumáta      kk alm ÞFET
+samgöngumáti samgöngumátann    kk alm ÞFETgr
+samgöngumáti samgöngumáta      kk alm ÞGFET
+samgöngumáti samgöngumátanum   kk alm ÞGFETgr
+samgöngumáti samgöngumáta      kk alm EFET
+samgöngumáti samgöngumátans    kk alm EFETgr
+
+# 'nettengingar' í fleirtölu vantar í BÍN
+
+nettenging nettengingar     kvk alm NFFT
+nettenging nettengingarnar  kvk alm NFFTgr
+nettenging nettengingar     kvk alm ÞFFT
+nettenging nettengingarnar  kvk alm ÞFFTgr
+nettenging nettengingum     kvk alm ÞGFFT
+nettenging nettengingunum   kvk alm ÞGFFTgr
+nettenging nettenginga      kvk alm EFFT
+nettenging nettenginganna   kvk alm EFFTgr
+
+# 'tilnefningar' í fleirtölu vantar í BÍN
+
+tilnefning tilnefningar     kvk alm NFFT
+tilnefning tilnefningarnar  kvk alm NFFTgr
+tilnefning tilnefningar     kvk alm ÞFFT
+tilnefning tilnefningarnar  kvk alm ÞFFTgr
+tilnefning tilnefningum     kvk alm ÞGFFT
+tilnefning tilnefningunum   kvk alm ÞGFFTgr
+tilnefning tilnefninga      kvk alm EFFT
+tilnefning tilnefninganna   kvk alm EFFTgr
+
+# 'framburðir' í fleirtölu vantar í BÍN
+
+framburður framburðir     kk alm NFFT
+framburður framburðirnir  kk alm NFFTgr
+framburður framburði      kk alm ÞFFT
+framburður framburðina    kk alm ÞFFTgr
+framburður framburðum     kk alm ÞGFFT
+framburður framburðunum   kk alm ÞGFFTgr
+framburður framburða      kk alm EFFT
+framburður framburðanna   kk alm EFFTgr
+
+# 'undirritanir' í fleirtölu vantar í BÍN
+
+undirritun undirritanir     kvk alm NFFT
+undirritun undirritanirnar  kvk alm NFFTgr
+undirritun undirritanir     kvk alm ÞFFT
+undirritun undirritanirnar  kvk alm ÞFFTgr
+undirritun undirritunum     kvk alm ÞGFFT
+undirritun undirritununum   kvk alm ÞGFFTgr
+undirritun undirritana      kvk alm EFFT
+undirritun undirritananna   kvk alm EFFTgr
+
+# 'hið' er aðeins í BÍN sem greinir, ekki sem fornafn
+# Hins vegar eru önnur föll og kyn 'hinn' skráð sem fornöfn
+
+hinn    hið         fn alm HK_ÞFET
+hinn    hið         fn alm HK_NFET
+
+# Algeng stafsetningarvilla - loka augunum fyrir henni ;-)
+
+þessi   þessarra    fn alm KK-EFFT
+þessi   þessarri    fn alm KVK-ÞGFET
+þessi   þessarrar   fn alm KVK-EFET
+þessi   þessarra    fn alm KVK-EFFT
+þessi   þessarra    fn alm HK-EFFT
+
 # 'Facebooksíða' er ekki í BÍN
 
 Facebook-síða kvk
 
-<<<<<<< HEAD
-# !!! TODO 'ígrundaður' vantar sem lo - er í BÍN sem so lhþt
-# !!! en 'þessi illa ígrundaða ákvörðun' þáttast ekki þar sem lo vantar
-
-=======
 # 'stefndi' og 'ákærði' eru ekki í BÍN sem nafnorð
 
 stefndi		stefndi		kk	alm NFET
@@ -659,7 +720,6 @@
 # Leyfa 'Ágústar' í eignarfalli
 
 Ágúst		Ágústar		kk 	ism	EFET2
->>>>>>> 65a7543b
 
 # 'Viðskiptaflétta' er ekki í BÍN og samsetningar-algrímið skilur
 # það sem við-skipt-aflétta
@@ -727,3 +787,42 @@
 sí-brot hk
 tví-skráning kvk
 
+
+# 'vaxtalækkanir' vantar í BÍN, og 'lækkun' er ekki til í ft
+
+vaxtalækkun vaxtalækkunarinnar kvk alm EFETgr
+vaxtalækkun vaxtalækkunar      kvk alm EFET
+vaxtalækkun vaxtalækkuninni    kvk alm ÞGFETgr
+vaxtalækkun vaxtalækkun        kvk alm ÞGFET
+vaxtalækkun vaxtalækkunina     kvk alm ÞFETgr
+vaxtalækkun vaxtalækkun        kvk alm ÞFET
+vaxtalækkun vaxtalækkunin      kvk alm NFETgr
+vaxtalækkun vaxtalækkun        kvk alm NFET
+
+vaxtalækkun vaxtalækkananna    kvk alm EFFTgr
+vaxtalækkun vaxtalækkana       kvk alm EFFT
+vaxtalækkun vaxtalækkununum    kvk alm ÞGFFTgr
+vaxtalækkun vaxtalækkunum      kvk alm ÞGFFT
+vaxtalækkun vaxtalækkanirnar   kvk alm ÞFFTgr
+vaxtalækkun vaxtalækkanir      kvk alm ÞFFT
+vaxtalækkun vaxtalækkanirnar   kvk alm NFFTgr
+vaxtalækkun vaxtalækkanir      kvk alm NFFT
+
+# 'hygðist' er í BÍN en 'hyggðist' er mjög algeng villa
+# sem hér með er horft framhjá
+
+hyggja hyggðist so alm MM-VH-ÞT-3P-ET
+hyggja hyggðist so alm MM-VH-ÞT-2P-ET
+hyggja hyggðist so alm MM-VH-ÞT-1P-ET
+
+# Samskip er aðeins í eintölu í BÍN en oft notað í fleirtölu
+
+Samskip  Samskip    hk fyr NFFT
+Samskip  Samskip    hk fyr ÞFFT
+Samskip  Samskipum  hk fyr ÞGFFT
+Samskip  Samskipa   hk fyr EFFT
+
+# 'kjóli' er algeng villa, ætti ekki að láta koma í veg fyrir greiningu
+# Skoða ef málfarsleiðrétting er útfærð
+
+kjóll kjóli kk alm ÞGFET2
