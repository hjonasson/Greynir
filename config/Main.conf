--- conflicted
+++ resolved
@@ -1,189 +1,3 @@
-<<<<<<< HEAD
-
-# Reynir: Natural language processing for Icelandic
-
-# Copyright (C) 2017 Miðeind ehf.
-
-#
-# Main.conf
-#
-# Main grammar and parser configuration settings
-# This file is included in Reynir.conf
-#
-
-# Forsetningar
-
-# Forsetningar merktar með 'nh' geta staðið á
-# undan sagnlið í nafnhætti:
-# 'Beiðnin um að handtaka manninn var send lögreglunni'
-
-[prepositions]
-
-að          þgf
-af          þgf nh
-alltað      þgf
-andspænis   þgf
-andstætt    þgf
-auk         ef
-austan      ef
-austanundir þf
-austur      þf
-á           þf nh
-á           þgf
-án          ef
-árla        ef
-ásamt       þgf
-bak         þgf
-eftir       þf nh
-eftir       þgf
-fjarri      þgf
-fjær        þgf
-fram        þf
-framhjá     þgf
-frammí      þf
-frammí      þgf
-framundir   þf # 'framundir kvöld munu björgunarsveitir aðstoða fólk'
-frá         þgf
-fyrir       þf nh
-fyrir       þgf
-gagnstætt   þgf
-gagnvart    þgf
-gegn        þgf
-gegnt       þgf
-gegnum      þf nh
-handa       þgf
-handan      ef
-hjá         þgf
-inn         þf nh
-innan       ef
-innanum     þf nh
-innanundir  þf nh
-inná        þf nh
-inná        þgf
-inní        þf nh
-inní        þgf
-innum       þf nh
-í           þf nh
-í           þgf
-jafnframt   þgf
-jafnhliða   þgf
-kring       þgf
-kringum     þf nh
-með         þf nh
-með         þgf
-meðal       ef
-meðfram     þgf
-meður       þgf
-milli       ef
-millum      ef
-mót         þgf
-móti        þgf
-nálægt      þgf
-neðan       ef
-niður       þf
-norðan      ef
-norður      þf
-nær         þgf
-nærri       þgf
-næst        þgf
-næstum      nf
-#of
-ofan        ef
-ofar        þgf # 'ofar hverri kröfu'
-óháð        þgf # 'hefðu alltaf greitt óháð nauðasamningi'
-ólíkt       þgf # 'þeir fá enga styrki ólíkt frambjóðendum til þings'
-órafjarri   þgf
-sakir       ef
-samanber    þf nh # 'samanber yfirlýsingu ríkisstjórnarinnar frá 3. júní'
-samfara     þgf
-samhliða    þgf
-samkvæmt    þgf
-sammála     þgf
-samsíðis    þgf
-samskipa    þgf
-samstíga    þgf
-samtímis    þgf
-sem         nf # 'í krafti stöðu minnar sem leikhússtjóri'
-sem         þf # 'margir hafa hvatt mig til að bjóða mig fram sem forseta Íslands'
-#síðan
-síðla       ef
-snemma      ef
-suður       þf
-sunnan      ef
-sökum       ef
-til         ef
-um          þf nh
-umfram      þf nh
-umhverfis   þf
-undan       þgf # !!! á undan
-undir       þf
-undir       þgf  
-upp         þf # !!! upp á
-uppá        þf # Ekki í BÍN
-uppí        þf
-uppí        þgf
-utan        ef
-úr          þgf # !!! upp úr
-út          þf
-útaf        þgf
-útí         þf nh
-útí         þgf
-útundan     þgf
-útúr        þgf
-útyfir      þf
-vegna       ef
-vestan      ef
-vestur      þf
-við         þf nh
-við         þgf # Hard-coded in reducer.py to have less priority than við + þf
-yfir        þf nh
-yfir        þgf # yfir honum var helgisvipur
-
-# Multiword prepositions
-# These phrases should also be included in Phrases.conf,
-# in most cases as 'ao frasi'
-
-fyrir aftan 	þf
-fyrir austan 	þf
-fyrir framan 	þf
-fyrir handan 	þf
-fyrir innan 	þf
-fyrir neðan 	þf
-fyrir norðan 	þf
-fyrir ofan 		þf
-fyrir sunnan 	þf
-fyrir utan 		þf
-fyrir vestan 	þf
-á móti 			þgf
-á eftir 		þgf
-á undan 		þgf
-á meðal 		ef
-á milli 		ef
-á hendur        þgf
-á fætur         þgf
-fyrir sakir 	þf
-á móts við 		þf
-innan við		þf
-samanborið við  þf
-þrátt fyrir     þf
-það sem af er   þgf
-til og frá      þgf
-upp úr          þgf
-
-$include Abbrev.conf
-
-$include Phrases.conf
-
-$include Vocab.conf
-
-$include Prefs.conf
-
-$include Names.conf
-
-$include Index.conf
-
-# Þar með er því lokið
-=======
 
 # Reynir: Natural language processing for Icelandic
 
@@ -361,5 +175,3 @@
 $include Index.conf
 
 # Þar með er því lokið
-
->>>>>>> f3d23100
